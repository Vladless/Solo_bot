import asyncio

from py3xui import AsyncApi

from client import add_client, delete_client, extend_client_key
from config import ADMIN_PASSWORD, ADMIN_USERNAME, LIMIT_IP, SUPERNODE, TOTAL_GB
from database import get_servers_from_db
from logger import logger


async def create_key_on_cluster(cluster_id: str, tg_id: int, client_id: str, email: str, expiry_timestamp: int):
    """
    Создает ключ на всех серверах указанного кластера.
    """
    try:
        servers = await get_servers_from_db()
        cluster = servers.get(cluster_id)

        if not cluster:
            raise ValueError(f"Кластер с ID {cluster_id} не найден.")

        semaphore = asyncio.Semaphore(2)

        if SUPERNODE:
            for server_info in cluster:
                await create_client_on_server(
                    server_info,
                    tg_id,
                    client_id,
                    email,
                    expiry_timestamp,
                    semaphore,
                )
        else:
            await asyncio.gather(
                *(
                    create_client_on_server(
                        server,
                        tg_id,
                        client_id,
                        email,
                        expiry_timestamp,
                        semaphore,
                    )
                    for server in cluster
                )
            )

    except Exception as e:
        logger.error(f"Ошибка при создании ключа: {e}")
        raise e

<<<<<<< HEAD
                if not inbound_id:
                    logger.warning(f"INBOUND_ID отсутствует для сервера {server_name}. Пропуск.")
                    return
=======
>>>>>>> 3ab6b899

async def create_client_on_server(
    server_info: dict,
    tg_id: int,
    client_id: str,
    email: str,
    expiry_timestamp: int,
    semaphore: asyncio.Semaphore,
):
    """
    Создает клиента на указанном сервере.
    """
    async with semaphore:
        xui = AsyncApi(
            server_info["api_url"],
            username=ADMIN_USERNAME,
            password=ADMIN_PASSWORD,
        )

<<<<<<< HEAD
                await add_client(
                    xui,
                    client_id,
                    unique_email,
                    tg_id,
                    limit_ip=LIMIT_IP,
                    total_gb=TOTAL_GB,
                    expiry_time=expiry_timestamp,
                    enable=True,
                    flow="xtls-rprx-vision",
                    inbound_id=int(inbound_id),
                    sub_id=sub_id,
                )
=======
        inbound_id = server_info.get("inbound_id")
        server_name = server_info.get("server_name", "unknown")
>>>>>>> 3ab6b899

        if not inbound_id:
            logger.warning(
                f"INBOUND_ID отсутствует для сервера {server_name}. Пропуск."
            )
            return

        if SUPERNODE:
            unique_email = f"{email}_{server_name.lower()}"
            sub_id = email
        else:
            unique_email = email
            sub_id = unique_email

        await add_client(
            xui,
            client_id,
            unique_email,
            tg_id,
            limit_ip=LIMIT_IP,
            total_gb=TOTAL_GB,
            expiry_time=expiry_timestamp,
            enable=True,
            flow="xtls-rprx-vision",
            inbound_id=int(inbound_id),
            sub_id=sub_id,
        )

        if SUPERNODE:
            await asyncio.sleep(0.7)

async def renew_key_in_cluster(cluster_id, email, client_id, new_expiry_time, total_gb):
    try:
        servers = await get_servers_from_db()
        cluster = servers.get(cluster_id)

        if not cluster:
            raise ValueError(f"Кластер с ID {cluster_id} не найден.")

        tasks = []
        for server_info in cluster:
            xui = AsyncApi(
                server_info["api_url"],
                username=ADMIN_USERNAME,
                password=ADMIN_PASSWORD,
            )

            inbound_id = server_info.get("inbound_id")
            server_name = server_info.get("server_name", "unknown")

            if not inbound_id:
                logger.warning(f"INBOUND_ID отсутствует для сервера {server_name}. Пропуск.")
                continue

            if SUPERNODE:
                unique_email = f"{email}_{server_name.lower()}"
                sub_id = email
            else:
                unique_email = email
                sub_id = unique_email

            tasks.append(
                extend_client_key(xui, int(inbound_id), unique_email, new_expiry_time, client_id, total_gb, sub_id)
            )

        await asyncio.gather(*tasks)

    except Exception as e:
        logger.error(f"Не удалось продлить ключ {client_id} в кластере {cluster_id}: {e}")
        raise e


async def delete_key_from_db(client_id, session):
    try:
        await session.execute("DELETE FROM keys WHERE client_id = $1", client_id)
    except Exception as e:
        logger.error(f"Ошибка при удалении ключа {client_id} из базы данных: {e}")


async def delete_key_from_cluster(cluster_id, email, client_id):
    """Удаление ключа с серверов в кластере"""
    try:
        servers = await get_servers_from_db()
        cluster = servers.get(cluster_id)

        if not cluster:
            raise ValueError(f"Кластер с ID {cluster_id} не найден.")

        tasks = []
        for server_info in cluster:
            xui = AsyncApi(
                server_info["api_url"],
                username=ADMIN_USERNAME,
                password=ADMIN_PASSWORD,
            )

            inbound_id = server_info.get("inbound_id")
            if not inbound_id:
                logger.warning(
                    f"INBOUND_ID отсутствует для сервера {server_info.get('server_name', 'unknown')}. Пропуск."
                )
                continue

            tasks.append(
                delete_client(
                    xui,
                    int(inbound_id),
                    email,
                    client_id,
                )
            )

        await asyncio.gather(*tasks)

    except Exception as e:
        logger.error(f"Не удалось удалить ключ {client_id} в кластере {cluster_id}: {e}")
        raise e


async def update_key_on_cluster(tg_id, client_id, email, expiry_time, cluster_id):
    try:
        servers = await get_servers_from_db()
        cluster = servers.get(cluster_id)

        if not cluster:
            raise ValueError(f"Кластер с ID {cluster_id} не найден.")

        tasks = []
        for server_info in cluster:
            xui = AsyncApi(
                server_info["api_url"],
                username=ADMIN_USERNAME,
                password=ADMIN_PASSWORD,
            )

            inbound_id = server_info.get("inbound_id")
            if not inbound_id:
                logger.warning(
                    f"INBOUND_ID отсутствует для сервера {server_info.get('server_name', 'unknown')}. Пропуск."
                )
                continue

            tasks.append(
                add_client(
                    xui,
                    client_id,
                    email,
                    tg_id,
                    limit_ip=LIMIT_IP,
                    total_gb=TOTAL_GB,
                    expiry_time=expiry_time,
                    enable=True,
                    flow="xtls-rprx-vision",
                    inbound_id=int(inbound_id),
                    sub_id=email,
                )
            )

        await asyncio.gather(*tasks)

        logger.info(f"Ключ успешно обновлен для {client_id} на всех серверах в кластере {cluster_id}")

    except Exception as e:
        logger.error(f"Ошибка при обновлении ключа на серверах кластера {cluster_id} для {client_id}: {e}")
        raise e<|MERGE_RESOLUTION|>--- conflicted
+++ resolved
@@ -50,12 +50,6 @@
         logger.error(f"Ошибка при создании ключа: {e}")
         raise e
 
-<<<<<<< HEAD
-                if not inbound_id:
-                    logger.warning(f"INBOUND_ID отсутствует для сервера {server_name}. Пропуск.")
-                    return
-=======
->>>>>>> 3ab6b899
 
 async def create_client_on_server(
     server_info: dict,
@@ -75,24 +69,8 @@
             password=ADMIN_PASSWORD,
         )
 
-<<<<<<< HEAD
-                await add_client(
-                    xui,
-                    client_id,
-                    unique_email,
-                    tg_id,
-                    limit_ip=LIMIT_IP,
-                    total_gb=TOTAL_GB,
-                    expiry_time=expiry_timestamp,
-                    enable=True,
-                    flow="xtls-rprx-vision",
-                    inbound_id=int(inbound_id),
-                    sub_id=sub_id,
-                )
-=======
         inbound_id = server_info.get("inbound_id")
         server_name = server_info.get("server_name", "unknown")
->>>>>>> 3ab6b899
 
         if not inbound_id:
             logger.warning(
@@ -124,6 +102,8 @@
         if SUPERNODE:
             await asyncio.sleep(0.7)
 
+
+
 async def renew_key_in_cluster(cluster_id, email, client_id, new_expiry_time, total_gb):
     try:
         servers = await get_servers_from_db()
