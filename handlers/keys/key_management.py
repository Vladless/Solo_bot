--- conflicted
+++ resolved
@@ -238,11 +238,7 @@
         )
         if not existing_key:
             break
-<<<<<<< HEAD
-        logger.warning(f"Key name '{key_name}' already exists for user {tg_id}. Generating a new one.")
-=======
         logger.warning(f"[Key Generation] Имя ключа {key_name} уже существует. Генерация нового.")
->>>>>>> 5a1d4c1b
 
     client_id = str(uuid.uuid4())
     email = key_name.lower()
