--- conflicted
+++ resolved
@@ -48,9 +48,6 @@
         )
 
     await store_key(
-<<<<<<< HEAD
-        tg_id, client_id, email, expiry_timestamp, public_link, server_id=least_loaded_cluster, session=session
-=======
         tg_id,
         client_id,
         email,
@@ -58,7 +55,6 @@
         public_link,
         server_id=least_loaded_cluster,
         session=session,
->>>>>>> 1370ff98
     )
     await use_trial(tg_id, session)
     return result