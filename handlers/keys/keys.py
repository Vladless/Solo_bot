import asyncio
import locale
import os
import time

from datetime import datetime, timedelta
from typing import Any

import asyncpg
import pytz

from aiogram import F, Router, types
from aiogram.types import CallbackQuery, InlineKeyboardButton, Message
from aiogram.utils.keyboard import InlineKeyboardBuilder
from config import (
    CONNECT_ANDROID,
    CONNECT_IOS,
    CONNECT_PHONE_BUTTON,
    DATABASE_URL,
    DOWNLOAD_ANDROID,
    DOWNLOAD_IOS,
    ENABLE_DELETE_KEY_BUTTON,
    ENABLE_UPDATE_SUBSCRIPTION_BUTTON,
    PUBLIC_LINK,
    RENEWAL_PLANS,
    TOTAL_GB,
    USE_COUNTRY_SELECTION,
    USE_NEW_PAYMENT_FLOW,
    TOGGLE_CLIENT,
)

from bot import bot
from database import (
    check_server_name_by_cluster,
    create_temporary_data,
    delete_key,
    get_balance,
    get_key_by_server,
    get_key_details,
    get_keys,
    get_servers,
    update_balance,
    update_key_expiry,
)
from handlers.buttons.add_subscribe import (
    DOWNLOAD_ANDROID_BUTTON,
    DOWNLOAD_IOS_BUTTON,
    IMPORT_ANDROID,
    IMPORT_IOS,
    PC_BUTTON,
    TV_BUTTON,
)
from handlers.keys.key_utils import (
    delete_key_from_cluster,
    renew_key_in_cluster,
    update_subscription,
    toggle_client_on_cluster,
)
from handlers.payments.robokassa_pay import handle_custom_amount_input
from handlers.payments.yookassa_pay import process_custom_amount_input
from handlers.texts import (
    DISCOUNTS,
    KEY_NOT_FOUND_MSG,
    PLAN_SELECTION_MSG,
    SUBSCRIPTION_DESCRIPTION,
    SUCCESS_RENEWAL_MSG,
    key_message,
    NO_SUBSCRIPTIONS_MSG,
    FROZEN_SUBSCRIPTION_MSG,
    UNFREEZE_SUBSCRIPTION_CONFIRM_MSG,
    SUBSCRIPTION_UNFROZEN_MSG,
    FREEZE_SUBSCRIPTION_CONFIRM_MSG,
    SUBSCRIPTION_FROZEN_MSG,
    DELETE_KEY_CONFIRM_MSG,
    KEY_DELETED_MSG_SIMPLE,
    INSUFFICIENT_FUNDS_RENEWAL_MSG,
)
from handlers.utils import edit_or_send_message, handle_error
from logger import logger


locale.setlocale(locale.LC_TIME, "ru_RU.UTF-8")

router = Router()


@router.callback_query(F.data == "view_keys")
@router.message(F.text == "/subs")
async def process_callback_or_message_view_keys(callback_query_or_message: Message | CallbackQuery, session: Any):
    if isinstance(callback_query_or_message, CallbackQuery):
        target_message = callback_query_or_message.message
    else:
        target_message = callback_query_or_message

    try:
        records = await get_keys(target_message.chat.id, session)
        inline_keyboard, response_message = build_keys_response(records)
        image_path = os.path.join("img", "pic_keys.jpg")

        await edit_or_send_message(
            target_message=target_message, text=response_message, reply_markup=inline_keyboard, media_path=image_path
        )
    except Exception as e:
        error_message = f"Ошибка при получении ключей: {e}"
        await target_message.answer(text=error_message)


def build_keys_response(records):
    """
    Формирует сообщение и клавиатуру для устройств с указанием срока действия подписки.
    """
    builder = InlineKeyboardBuilder()
    moscow_tz = pytz.timezone("Europe/Moscow")

    if records:
        response_message = "<b>🔑 Список ваших подписок:</b>\n\n<blockquote>"
        for record in records:
            key_name = record["email"]
            expiry_time = record.get("expiry_time")

            if expiry_time:
                expiry_date_full = datetime.fromtimestamp(expiry_time / 1000, tz=moscow_tz)
                formatted_date_full = expiry_date_full.strftime("до %d.%m.%y, %H:%M")
                formatted_date_short = expiry_date_full.strftime("до %d.%m.%y")
            else:
                formatted_date_full = "без срока действия"
                formatted_date_short = "без срока действия"

            button_text = f"🔑{key_name} ({formatted_date_short})"
            builder.row(InlineKeyboardButton(text=button_text, callback_data=f"view_key|{key_name}"))

            response_message += f"• <b>{key_name}</b> ({formatted_date_full})\n"

        response_message += "</blockquote>\n"
    else:
        response_message = NO_SUBSCRIPTIONS_MSG

    builder.row(InlineKeyboardButton(text="➕ Добавить подписку", callback_data="create_key"))
    builder.row(InlineKeyboardButton(text="👤 Личный кабинет", callback_data="profile"))

    inline_keyboard = builder.as_markup()
    return inline_keyboard, response_message


@router.callback_query(F.data.startswith("view_key|"))
async def process_callback_view_key(callback_query: CallbackQuery, session: Any):
    tg_id = callback_query.message.chat.id
    key_name = callback_query.data.split("|")[1]
    try:
        record = await get_key_details(key_name, session)
        if record:
            is_frozen = record["is_frozen"]

            if is_frozen:
<<<<<<< HEAD
                response_message = FROZEN_SUBSCRIPTION_MSG
=======
                response_message = "Подписка заморожена.\nДата истечения будет обновлена после разморозки."
>>>>>>> 29ecb61a

                builder = InlineKeyboardBuilder()
                builder.row(
                    InlineKeyboardButton(
                        text="🟢 Разморозить подписку",
                        callback_data=f"unfreeze_subscription|{key_name}",
                    )
                )
                builder.row(InlineKeyboardButton(text="⬅️ Назад", callback_data="view_keys"))
                builder.row(InlineKeyboardButton(text="👤 Личный кабинет", callback_data="profile"))

                keyboard = builder.as_markup()
                image_path = os.path.join("img", "pic_view.jpg")

                if not os.path.isfile(image_path):
                    await callback_query.message.answer("Файл изображения не найден.")
                    return

                await edit_or_send_message(
                    target_message=callback_query.message,
                    text=response_message,
                    reply_markup=keyboard,
                    media_path=image_path,
                )

            else:
                key = record["key"]
                expiry_time = record["expiry_time"]
                server_name = record["server_id"]
                country = server_name
                expiry_date = datetime.utcfromtimestamp(expiry_time / 1000)
                current_date = datetime.utcnow()
                time_left = expiry_date - current_date

                if time_left.total_seconds() <= 0:
                    days_left_message = "<b>🕒 Статус подписки:</b>\n🔴 Истекла\nОсталось часов: 0\nОсталось минут: 0"
                else:
                    total_seconds = int(time_left.total_seconds())
                    days = total_seconds // 86400
                    hours = (total_seconds % 86400) // 3600
                    minutes = (total_seconds % 3600) // 60
                    days_left_message = f"Осталось: <b>{days}</b> дней, <b>{hours}</b> часов, <b>{minutes}</b> минут"

                formatted_expiry_date = expiry_date.strftime("%d %B %Y года")
                response_message = key_message(
                    key,
                    formatted_expiry_date,
                    days_left_message,
                    server_name,
                    country if USE_COUNTRY_SELECTION else None,
                )

                builder = InlineKeyboardBuilder()

                if not key.startswith(PUBLIC_LINK) or ENABLE_UPDATE_SUBSCRIPTION_BUTTON:
                    builder.row(
                        InlineKeyboardButton(
                            text="🔄 Обновить подписку",
                            callback_data=f"update_subscription|{key_name}",
                        )
                    )

                if CONNECT_PHONE_BUTTON:
                    builder.row(
                        InlineKeyboardButton(
                            text="📱 Подключить телефон",
                            callback_data=f"connect_phone|{key_name}",
                        )
                    )
                else:
                    builder.row(
                        InlineKeyboardButton(text=DOWNLOAD_IOS_BUTTON, url=DOWNLOAD_IOS),
                        InlineKeyboardButton(text=DOWNLOAD_ANDROID_BUTTON, url=DOWNLOAD_ANDROID),
                    )
                    builder.row(
                        InlineKeyboardButton(text=IMPORT_IOS, url=f"{CONNECT_IOS}{key}"),
                        InlineKeyboardButton(text=IMPORT_ANDROID, url=f"{CONNECT_ANDROID}{key}"),
                    )

                builder.row(
                    InlineKeyboardButton(text=PC_BUTTON, callback_data=f"connect_pc|{key_name}"),
                    InlineKeyboardButton(text=TV_BUTTON, callback_data=f"connect_tv|{key_name}"),
                )

                if ENABLE_DELETE_KEY_BUTTON:
                    builder.row(
                        InlineKeyboardButton(text="⏳ Продлить", callback_data=f"renew_key|{key_name}"),
                        InlineKeyboardButton(text="❌ Удалить", callback_data=f"delete_key|{key_name}"),
                    )
                else:
                    builder.row(
                        InlineKeyboardButton(text="⏳ Продлить подписку", callback_data=f"renew_key|{key_name}")
                    )

                if USE_COUNTRY_SELECTION:
                    builder.row(
                        InlineKeyboardButton(text="🌍 Сменить локацию", callback_data=f"change_location|{key_name}")
                    )

                if TOGGLE_CLIENT:
                    builder.row(
                        InlineKeyboardButton(
                            text="🛑 Заморозить подписку",
                            callback_data=f"freeze_subscription|{key_name}",
                        )
                    )

                builder.row(InlineKeyboardButton(text="⬅️ Назад", callback_data="view_keys"))
                builder.row(InlineKeyboardButton(text="👤 Личный кабинет", callback_data="profile"))

                keyboard = builder.as_markup()
                image_path = os.path.join("img", "pic_view.jpg")

                if not os.path.isfile(image_path):
                    await callback_query.message.answer("Файл изображения не найден.")
                    return

                await edit_or_send_message(
                    target_message=callback_query.message,
                    text=response_message,
                    reply_markup=keyboard,
                    media_path=image_path,
                )
        else:
            await callback_query.message.answer(text="<b>Информация о подписке не найдена.</b>")
    except Exception as e:
        await handle_error(
            tg_id,
            callback_query,
            f"Ошибка при получении информации о ключе: {e}",
        )


@router.callback_query(F.data.startswith("unfreeze_subscription|"))
async def process_callback_unfreeze_subscription(callback_query: CallbackQuery, session: Any):
    key_name = callback_query.data.split("|")[1]
<<<<<<< HEAD
    confirm_text = UNFREEZE_SUBSCRIPTION_CONFIRM_MSG
=======
    confirm_text = (
        "Хотите включить (разморозить) подписку?\n\nПосле включения доступа трафик и время снова начнут расходоваться."
    )

>>>>>>> 29ecb61a
    builder = InlineKeyboardBuilder()
    builder.row(
        InlineKeyboardButton(
            text="✅ Подтвердить",
            callback_data=f"unfreeze_subscription_confirm|{key_name}",
        ),
        InlineKeyboardButton(
            text="❌ Отмена",
            callback_data=f"view_key|{key_name}",
        ),
    )

    await edit_or_send_message(
        target_message=callback_query.message,
        text=confirm_text,
        reply_markup=builder.as_markup(),
    )


@router.callback_query(F.data.startswith("unfreeze_subscription_confirm|"))
async def process_callback_unfreeze_subscription_confirm(callback_query: CallbackQuery, session: Any):
    """
    Размораживает (включает) подписку.
    """
    tg_id = callback_query.message.chat.id
    key_name = callback_query.data.split("|")[1]

    try:
        record = await get_key_details(key_name, session)
        if not record:
            await callback_query.message.answer("Ключ не найден.")
            return

        email = record["email"]
        client_id = record["client_id"]
        cluster_id = record["server_id"]

        result = await toggle_client_on_cluster(cluster_id, email, client_id, enable=True)
        if result["status"] == "success":
            now_ms = int(time.time() * 1000)
            leftover = record["expiry_time"]
            if leftover < 0:
                leftover = 0

            new_expiry_time = now_ms + leftover
            await session.execute(
                """
                UPDATE keys
                SET expiry_time = $1,
                    is_frozen = FALSE
                WHERE tg_id = $2
                  AND client_id = $3
                """,
                new_expiry_time,
                record["tg_id"],
                client_id,
            )

            await renew_key_in_cluster(
                cluster_id=cluster_id,
                email=email,
                client_id=client_id,
                new_expiry_time=new_expiry_time,
<<<<<<< HEAD
                total_gb=TOTAL_GB
            )
            text_ok = SUBSCRIPTION_UNFROZEN_MSG
=======
                total_gb=TOTAL_GB,
            )
            text_ok = "✅ Подписка успешно включена.\n\nТеперь трафик и время подписки будут расходоваться."
>>>>>>> 29ecb61a
            builder = InlineKeyboardBuilder()
            builder.row(InlineKeyboardButton(text="⬅️ Назад", callback_data=f"view_key|{key_name}"))
            await edit_or_send_message(
                target_message=callback_query.message,
                text=text_ok,
                reply_markup=builder.as_markup(),
            )
        else:
            text_error = (
                f"Произошла ошибка при включении подписки.\nДетали: {result.get('error') or result.get('results')}"
            )
            builder = InlineKeyboardBuilder()
            builder.row(InlineKeyboardButton(text="⬅️ Назад", callback_data=f"view_key|{key_name}"))
            await edit_or_send_message(
                target_message=callback_query.message,
                text=text_error,
                reply_markup=builder.as_markup(),
            )

    except Exception as e:
        await handle_error(tg_id, callback_query, f"Ошибка при включении подписки: {e}")


@router.callback_query(F.data.startswith("freeze_subscription|"))
async def process_callback_freeze_subscription(callback_query: CallbackQuery, session: Any):
    """
    Показывает пользователю диалог подтверждения заморозки (отключения) подписки.
    """
    tg_id = callback_query.message.chat.id
    key_name = callback_query.data.split("|")[1]

    confirm_text = FREEZE_SUBSCRIPTION_CONFIRM_MSG

    builder = InlineKeyboardBuilder()
    builder.row(
        InlineKeyboardButton(
            text="✅ Подтвердить",
            callback_data=f"freeze_subscription_confirm|{key_name}",
        ),
        InlineKeyboardButton(
            text="❌ Отмена",
            callback_data=f"view_key|{key_name}",
        ),
    )

    await edit_or_send_message(
        target_message=callback_query.message,
        text=confirm_text,
        reply_markup=builder.as_markup(),
    )


@router.callback_query(F.data.startswith("freeze_subscription_confirm|"))
async def process_callback_freeze_subscription_confirm(callback_query: CallbackQuery, session: Any):
    """
    Замораживает (отключает) подписку.
    """
    tg_id = callback_query.message.chat.id
    key_name = callback_query.data.split("|")[1]

    try:
        record = await get_key_details(key_name, session)
        if not record:
            await callback_query.message.answer("Ключ не найден.")
            return

        email = record["email"]
        client_id = record["client_id"]
        cluster_id = record["server_id"]

        result = await toggle_client_on_cluster(cluster_id, email, client_id, enable=False)

        if result["status"] == "success":
            now_ms = int(time.time() * 1000)
            time_left = record["expiry_time"] - now_ms
            if time_left < 0:
                time_left = 0

            update_result = await session.execute(
                """
                UPDATE keys
                SET expiry_time = $1,
                    is_frozen = TRUE
                WHERE tg_id = $2
                  AND client_id = $3
                """,
                time_left,
                record["tg_id"],
                client_id,
            )

            text_ok = SUBSCRIPTION_FROZEN_MSG
            builder = InlineKeyboardBuilder()
            builder.row(InlineKeyboardButton(text="⬅️ Назад", callback_data=f"view_key|{key_name}"))
            await edit_or_send_message(
                target_message=callback_query.message,
                text=text_ok,
                reply_markup=builder.as_markup(),
            )
        else:
            text_error = (
                f"Произошла ошибка при заморозке подписки.\nДетали: {result.get('error') or result.get('results')}"
            )
            builder = InlineKeyboardBuilder()
            builder.row(InlineKeyboardButton(text="⬅️ Назад", callback_data=f"view_key|{key_name}"))
            await edit_or_send_message(
                target_message=callback_query.message,
                text=text_error,
                reply_markup=builder.as_markup(),
            )

    except Exception as e:
        await handle_error(tg_id, callback_query, f"Ошибка при заморозке подписки: {e}")


@router.callback_query(F.data.startswith("connect_phone|"))
async def process_callback_connect_phone(callback_query: CallbackQuery):
    email = callback_query.data.split("|")[1]

    conn = None
    try:
        conn = await asyncpg.connect(DATABASE_URL)
        key_data = await conn.fetchrow(
            """
            SELECT key FROM keys WHERE email = $1
            """,
            email,
        )
        if not key_data:
            await callback_query.message.answer("❌ Ошибка: ключ не найден.")
            return

        key_link = key_data["key"]

    except Exception as e:
        logger.error(f"Ошибка при получении ключа для {email}: {e}")
        await callback_query.message.answer("❌ Произошла ошибка. Попробуйте позже.")
        return
    finally:
        if conn:
            await conn.close()

    description = SUBSCRIPTION_DESCRIPTION.format(key_link=key_link)

    builder = InlineKeyboardBuilder()
    builder.row(
        InlineKeyboardButton(text=DOWNLOAD_IOS_BUTTON, url=DOWNLOAD_IOS),
        InlineKeyboardButton(text=DOWNLOAD_ANDROID_BUTTON, url=DOWNLOAD_ANDROID),
    )
    builder.row(
        InlineKeyboardButton(text=IMPORT_IOS, url=f"{CONNECT_IOS}{key_link}"),
        InlineKeyboardButton(text=IMPORT_ANDROID, url=f"{CONNECT_ANDROID}{key_link}"),
    )
    builder.row(InlineKeyboardButton(text="📖 Ручная установка", callback_data="instructions"))
    builder.row(InlineKeyboardButton(text="⬅️ Назад", callback_data=f"view_key|{email}"))

    await edit_or_send_message(
        target_message=callback_query.message, text=description, reply_markup=builder.as_markup(), media_path=None
    )


@router.callback_query(F.data.startswith("update_subscription|"))
async def process_callback_update_subscription(callback_query: CallbackQuery, session: Any):
    tg_id = callback_query.message.chat.id
    email = callback_query.data.split("|")[1]

    try:
        await update_subscription(tg_id, email, session)
        await process_callback_view_key(callback_query, session)
    except Exception as e:
        logger.error(f"Ошибка при обновлении ключа {email} пользователем: {e}")
        await handle_error(tg_id, callback_query, f"Ошибка при обновлении подписки: {e}")


@router.callback_query(F.data.startswith("delete_key|"))
async def process_callback_delete_key(callback_query: CallbackQuery):
    client_id = callback_query.data.split("|")[1]
    try:
        confirmation_keyboard = types.InlineKeyboardMarkup(
            inline_keyboard=[
                [
                    types.InlineKeyboardButton(
                        text="✅ Да, удалить",
                        callback_data=f"confirm_delete|{client_id}",
                    )
                ],
                [types.InlineKeyboardButton(text="❌ Нет, отменить", callback_data="view_keys")],
            ]
        )

        if callback_query.message.caption:
            await callback_query.message.edit_caption(
                caption=DELETE_KEY_CONFIRM_MSG,
                reply_markup=confirmation_keyboard
            )
        else:
            await callback_query.message.edit_text(
                text=DELETE_KEY_CONFIRM_MSG,
                reply_markup=confirmation_keyboard
            )

    except Exception as e:
        logger.error(f"Ошибка при обработке запроса на удаление ключа {client_id}: {e}")


@router.callback_query(F.data.startswith("confirm_delete|"))
async def process_callback_confirm_delete(callback_query: CallbackQuery, session: Any):
    email = callback_query.data.split("|")[1]
    try:
        record = await get_key_details(email, session)
        if record:
            client_id = record["client_id"]
            response_message = KEY_DELETED_MSG_SIMPLE
            back_button = types.InlineKeyboardButton(text="Назад", callback_data="view_keys")
            keyboard = types.InlineKeyboardMarkup(inline_keyboard=[[back_button]])

            await delete_key(client_id, session)

            await edit_or_send_message(
                target_message=callback_query.message, text=response_message, reply_markup=keyboard, media_path=None
            )

            servers = await get_servers(session)

            async def delete_key_from_servers():
                try:  # lol
                    tasks = []
                    for cluster_id, _cluster in servers.items():
                        tasks.append(delete_key_from_cluster(cluster_id, email, client_id))
                    await asyncio.gather(*tasks, return_exceptions=True)
                except Exception as e:
                    logger.error(f"Ошибка при удалении ключа {client_id}: {e}")

            asyncio.create_task(delete_key_from_servers())

            await delete_key(client_id, session)
        else:
            response_message = "Ключ не найден или уже удален."
            back_button = types.InlineKeyboardButton(text="Назад", callback_data="view_keys")
            keyboard = types.InlineKeyboardMarkup(inline_keyboard=[[back_button]])
            await edit_or_send_message(
                target_message=callback_query.message, text=response_message, reply_markup=keyboard, media_path=None
            )
    except Exception as e:
        logger.error(e)


@router.callback_query(F.data.startswith("renew_key|"))
async def process_callback_renew_key(callback_query: CallbackQuery, session: Any):
    tg_id = callback_query.message.chat.id
    key_name = callback_query.data.split("|")[1]
    try:
        record = await get_key_details(key_name, session)
        if record:
            client_id = record["client_id"]
            expiry_time = record["expiry_time"]

            builder = InlineKeyboardBuilder()

            for plan_id, plan_details in RENEWAL_PLANS.items():
                months = plan_details["months"]
                price = plan_details["price"]
                discount = DISCOUNTS.get(plan_id, 0)
                button_text = f"📅 {months} месяц{'а' if months > 1 else ''} ({price} руб.)" + (
                    f" {discount}% скидка" if discount > 0 else ""
                )
                builder.row(
                    InlineKeyboardButton(
                        text=button_text,
                        callback_data=f"renew_plan|{months}|{client_id}",
                    )
                )

            builder.row(InlineKeyboardButton(text="⬅️ Назад", callback_data="view_keys"))

            balance = await get_balance(tg_id)

            response_message = PLAN_SELECTION_MSG.format(
                balance=balance,
                expiry_date=datetime.utcfromtimestamp(expiry_time / 1000).strftime("%Y-%m-%d %H:%M:%S"),
            )

            await edit_or_send_message(
                target_message=callback_query.message,
                text=response_message,
                reply_markup=builder.as_markup(),
                media_path=None,
            )
        else:
            await callback_query.message.answer("<b>Ключ не найден.</b>")
    except Exception as e:
        logger.error(e)


@router.callback_query(F.data.startswith("renew_plan|"))
async def process_callback_renew_plan(callback_query: CallbackQuery, session: Any):
    tg_id = callback_query.message.chat.id
    plan, client_id = callback_query.data.split("|")[1], callback_query.data.split("|")[2]
    days_to_extend = 30 * int(plan)

    gb_multiplier = {"1": 1, "3": 3, "6": 6, "12": 12}
    total_gb = TOTAL_GB * gb_multiplier.get(plan, 1) if TOTAL_GB > 0 else 0

    try:
        record = await get_key_by_server(tg_id, client_id, session)

        if record:
            email = record["email"]
            expiry_time = record["expiry_time"]
            current_time = datetime.utcnow().timestamp() * 1000

            if expiry_time <= current_time:
                new_expiry_time = int(current_time + timedelta(days=days_to_extend).total_seconds() * 1000)
            else:
                new_expiry_time = int(expiry_time + timedelta(days=days_to_extend).total_seconds() * 1000)

            cost = RENEWAL_PLANS[plan]["price"]
            balance = await get_balance(tg_id)

            if balance < cost:
                required_amount = cost - balance

                logger.info(
                    f"[RENEW] Пользователю {tg_id} не хватает {required_amount}₽. Запуск доплаты через {USE_NEW_PAYMENT_FLOW}"
                )

                await create_temporary_data(
                    session,
                    tg_id,
                    "waiting_for_renewal_payment",
                    {
                        "plan": plan,
                        "client_id": client_id,
                        "cost": cost,
                        "required_amount": required_amount,
                        "new_expiry_time": new_expiry_time,
                        "total_gb": total_gb,
                        "email": email,
                    },
                )

                if USE_NEW_PAYMENT_FLOW == "YOOKASSA":
                    logger.info(f"[RENEW] Запуск оплаты через Юкассу для пользователя {tg_id}")
                    await process_custom_amount_input(callback_query, session)
                elif USE_NEW_PAYMENT_FLOW == "ROBOKASSA":
                    logger.info(f"[RENEW] Запуск оплаты через Робокассу для пользователя {tg_id}")
                    await handle_custom_amount_input(callback_query, session)
                else:
                    logger.info(f"[RENEW] Отправка сообщения о доплате пользователю {tg_id}")
                    builder = InlineKeyboardBuilder()
                    builder.row(InlineKeyboardButton(text="💳 Пополнить баланс", callback_data="pay"))
                    builder.row(InlineKeyboardButton(text="👤 Личный кабинет", callback_data="profile"))

                    await edit_or_send_message(
                        target_message=callback_query.message,
                        text=INSUFFICIENT_FUNDS_RENEWAL_MSG.format(required_amount=required_amount),
                        reply_markup=builder.as_markup(),
                        media_path=None,
                    )
                return

            logger.info(f"[RENEW] Средств достаточно. Продление ключа для пользователя {tg_id}")
            await complete_key_renewal(tg_id, client_id, email, new_expiry_time, total_gb, cost, callback_query, plan)

        else:
            await callback_query.message.answer(KEY_NOT_FOUND_MSG)
            logger.error(f"[RENEW] Ключ с client_id={client_id} не найден.")
    except Exception as e:
        logger.error(f"[RENEW] Ошибка при продлении ключа для пользователя {tg_id}: {e}")


async def complete_key_renewal(tg_id, client_id, email, new_expiry_time, total_gb, cost, callback_query, plan):
    logger.info(
        f"[RENEW] Начинаю процесс продления ключа с параметрами: "
        f"tg_id={tg_id}, client_id={client_id}, email={email}, "
        f"new_expiry_time={new_expiry_time}, total_gb={total_gb}, cost={cost}, "
        f"callback_query={'есть' if callback_query else 'отсутствует'}, plan={plan}"
    )

    response_message = SUCCESS_RENEWAL_MSG.format(months=plan)

    builder = InlineKeyboardBuilder()
    builder.row(InlineKeyboardButton(text="👤 Личный кабинет", callback_data="profile"))

    if callback_query:
        try:
            await edit_or_send_message(
                target_message=callback_query.message,
                text=response_message,
                reply_markup=builder.as_markup(),
                media_path=None,
            )
        except Exception as e:
            logger.error(f"Ошибка редактирования сообщения в complete_key_renewal: {e}")
            await callback_query.message.answer(response_message, reply_markup=builder.as_markup())
    else:
        await bot.send_message(tg_id, response_message, reply_markup=builder.as_markup())

    conn = await asyncpg.connect(DATABASE_URL)

    logger.info(f"[RENEW] Получение данных о ключе для email: {email}")
    key_info = await get_key_details(email, conn)
    if not key_info:
        logger.error(f"[RENEW] Ключ с client_id {client_id} для пользователя {tg_id} не найден.")
        await conn.close()
        return

    server_id = key_info["server_id"]

    if USE_COUNTRY_SELECTION:
        logger.info(f"[RENEW] USE_COUNTRY_SELECTION включён. Проверяю информацию о сервере {server_id}")
        cluster_info = await check_server_name_by_cluster(server_id, conn)
        if not cluster_info:
            logger.error(f"[RENEW] Сервер {server_id} не найден в таблице servers.")
            await conn.close()
            return
        cluster_id = cluster_info["cluster_name"]
        logger.info(f"[RENEW] Информация о сервере получена: {cluster_info}. Использую cluster_id: {cluster_id}")
    else:
        cluster_id = server_id
        logger.info(f"[RENEW] USE_COUNTRY_SELECTION выключен. Использую server_id в качестве cluster_id: {cluster_id}")

    logger.info(f"[RENEW] Запуск продления ключа для пользователя {tg_id} на {plan} мес. в кластере {cluster_id}.")

    async def renew_key_on_cluster():
        logger.info(
            f"[RENEW] Запуск renew_key_on_cluster с параметрами: "
            f"cluster_id={cluster_id}, email={email}, client_id={client_id}, "
            f"new_expiry_time={new_expiry_time}, total_gb={total_gb}"
        )
        await renew_key_in_cluster(cluster_id, email, client_id, new_expiry_time, total_gb)
        logger.info("[RENEW] Продление ключа на сервере завершено. Обновляю срок действия в базе данных.")
        await update_key_expiry(client_id, new_expiry_time, conn)
        logger.info("[RENEW] Срок действия ключа обновлён. Обновляю баланс пользователя.")
        await update_balance(tg_id, -cost, conn)
        logger.info(f"[RENEW] Ключ {client_id} успешно продлён на {plan} мес. для пользователя {tg_id}.")

    logger.info("[RENEW] Инициализация процесса продления ключа в кластере.")
    await renew_key_on_cluster()

    logger.info("[RENEW] Процесс продления ключа завершён. Закрываю соединение с базой данных.")
    await conn.close()<|MERGE_RESOLUTION|>--- conflicted
+++ resolved
@@ -152,11 +152,7 @@
             is_frozen = record["is_frozen"]
 
             if is_frozen:
-<<<<<<< HEAD
                 response_message = FROZEN_SUBSCRIPTION_MSG
-=======
-                response_message = "Подписка заморожена.\nДата истечения будет обновлена после разморозки."
->>>>>>> 29ecb61a
 
                 builder = InlineKeyboardBuilder()
                 builder.row(
@@ -293,14 +289,8 @@
 @router.callback_query(F.data.startswith("unfreeze_subscription|"))
 async def process_callback_unfreeze_subscription(callback_query: CallbackQuery, session: Any):
     key_name = callback_query.data.split("|")[1]
-<<<<<<< HEAD
     confirm_text = UNFREEZE_SUBSCRIPTION_CONFIRM_MSG
-=======
-    confirm_text = (
-        "Хотите включить (разморозить) подписку?\n\nПосле включения доступа трафик и время снова начнут расходоваться."
-    )
-
->>>>>>> 29ecb61a
+
     builder = InlineKeyboardBuilder()
     builder.row(
         InlineKeyboardButton(
@@ -364,15 +354,9 @@
                 email=email,
                 client_id=client_id,
                 new_expiry_time=new_expiry_time,
-<<<<<<< HEAD
                 total_gb=TOTAL_GB
             )
             text_ok = SUBSCRIPTION_UNFROZEN_MSG
-=======
-                total_gb=TOTAL_GB,
-            )
-            text_ok = "✅ Подписка успешно включена.\n\nТеперь трафик и время подписки будут расходоваться."
->>>>>>> 29ecb61a
             builder = InlineKeyboardBuilder()
             builder.row(InlineKeyboardButton(text="⬅️ Назад", callback_data=f"view_key|{key_name}"))
             await edit_or_send_message(
