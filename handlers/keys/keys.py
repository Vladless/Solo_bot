import asyncio
import locale
import os
import time
from datetime import datetime, timedelta
from typing import Any

import asyncpg
import pytz
from aiogram import F, Router, types
from aiogram.types import CallbackQuery, InlineKeyboardButton, Message
from aiogram.utils.keyboard import InlineKeyboardBuilder
from handlers.payments.yookassa_pay import process_custom_amount_input

from bot import bot
from config import (
    CONNECT_ANDROID,
    CONNECT_IOS,
    CONNECT_PHONE_BUTTON,
    DATABASE_URL,
    DOWNLOAD_ANDROID,
    DOWNLOAD_IOS,
    ENABLE_DELETE_KEY_BUTTON,
    ENABLE_UPDATE_SUBSCRIPTION_BUTTON,
    PUBLIC_LINK,
    RENEWAL_PLANS,
    TOGGLE_CLIENT,
    TOTAL_GB,
    USE_COUNTRY_SELECTION,
    USE_NEW_PAYMENT_FLOW,
<<<<<<< HEAD
=======
    TOGGLE_CLIENT,
>>>>>>> f2a47de5
)
from database import (
    check_server_name_by_cluster,
    create_temporary_data,
    delete_key,
    get_balance,
    get_key_by_server,
    get_key_details,
    get_keys,
    get_servers,
    update_balance,
    update_key_expiry,
)
from handlers.buttons.add_subscribe import (
    DOWNLOAD_ANDROID_BUTTON,
    DOWNLOAD_IOS_BUTTON,
    IMPORT_ANDROID,
    IMPORT_IOS,
    PC_BUTTON,
    TV_BUTTON,
)
from handlers.keys.key_utils import (
    delete_key_from_cluster,
    renew_key_in_cluster,
    toggle_client_on_cluster,
    update_subscription,
)
from handlers.payments.robokassa_pay import handle_custom_amount_input
from handlers.texts import (
    DELETE_KEY_CONFIRM_MSG,
    DISCOUNTS,
    FREEZE_SUBSCRIPTION_CONFIRM_MSG,
    FROZEN_SUBSCRIPTION_MSG,
    INSUFFICIENT_FUNDS_RENEWAL_MSG,
    KEY_DELETED_MSG_SIMPLE,
    KEY_NOT_FOUND_MSG,
    NO_SUBSCRIPTIONS_MSG,
    PLAN_SELECTION_MSG,
    SUBSCRIPTION_DESCRIPTION,
    SUBSCRIPTION_FROZEN_MSG,
    SUBSCRIPTION_UNFROZEN_MSG,
    SUCCESS_RENEWAL_MSG,
    UNFREEZE_SUBSCRIPTION_CONFIRM_MSG,
    key_message,
)
from handlers.utils import edit_or_send_message, handle_error
from logger import logger

locale.setlocale(locale.LC_TIME, "ru_RU.UTF-8")

router = Router()


@router.callback_query(F.data == "view_keys")
@router.message(F.text == "/subs")
async def process_callback_or_message_view_keys(callback_query_or_message: Message | CallbackQuery, session: Any):
    if isinstance(callback_query_or_message, CallbackQuery):
        target_message = callback_query_or_message.message
    else:
        target_message = callback_query_or_message

    try:
        records = await get_keys(target_message.chat.id, session)
        inline_keyboard, response_message = build_keys_response(records)
        image_path = os.path.join("img", "pic_keys.jpg")

        await edit_or_send_message(
            target_message=target_message, text=response_message, reply_markup=inline_keyboard, media_path=image_path
        )
    except Exception as e:
        error_message = f"Ошибка при получении ключей: {e}"
        await target_message.answer(text=error_message)


def build_keys_response(records):
    """
    Формирует сообщение и клавиатуру для устройств с указанием срока действия подписки.
    """
    builder = InlineKeyboardBuilder()
    moscow_tz = pytz.timezone("Europe/Moscow")

    if records:
        response_message = "<b>🔑 Список ваших подписок:</b>\n\n<blockquote>"
        for record in records:
            key_name = record["email"]
            expiry_time = record.get("expiry_time")

            if expiry_time:
                expiry_date_full = datetime.fromtimestamp(expiry_time / 1000, tz=moscow_tz)
                formatted_date_full = expiry_date_full.strftime("до %d.%m.%y, %H:%M")
                formatted_date_short = expiry_date_full.strftime("до %d.%m.%y")
            else:
                formatted_date_full = "без срока действия"
                formatted_date_short = "без срока действия"

            button_text = f"🔑{key_name} ({formatted_date_short})"
            builder.row(InlineKeyboardButton(text=button_text, callback_data=f"view_key|{key_name}"))

            response_message += f"• <b>{key_name}</b> ({formatted_date_full})\n"

        response_message += "</blockquote>\n"
    else:
        response_message = NO_SUBSCRIPTIONS_MSG

    builder.row(InlineKeyboardButton(text="➕ Добавить подписку", callback_data="create_key"))
    builder.row(InlineKeyboardButton(text="👤 Личный кабинет", callback_data="profile"))

    inline_keyboard = builder.as_markup()
    return inline_keyboard, response_message


@router.callback_query(F.data.startswith("view_key|"))
async def process_callback_view_key(callback_query: CallbackQuery, session: Any):
    tg_id = callback_query.message.chat.id
    key_name = callback_query.data.split("|")[1]
    try:
        record = await get_key_details(key_name, session)
        if record:
            is_frozen = record["is_frozen"]

            if is_frozen:
                response_message = FROZEN_SUBSCRIPTION_MSG

                builder = InlineKeyboardBuilder()
                builder.row(
                    InlineKeyboardButton(
                        text="🟢 Разморозить подписку",
                        callback_data=f"unfreeze_subscription|{key_name}",
                    )
                )
                builder.row(InlineKeyboardButton(text="⬅️ Назад", callback_data="view_keys"))
                builder.row(InlineKeyboardButton(text="👤 Личный кабинет", callback_data="profile"))

                keyboard = builder.as_markup()
                image_path = os.path.join("img", "pic_view.jpg")

                if not os.path.isfile(image_path):
                    await callback_query.message.answer("Файл изображения не найден.")
                    return

                await edit_or_send_message(
                    target_message=callback_query.message,
                    text=response_message,
                    reply_markup=keyboard,
                    media_path=image_path,
                )

            else:
                key = record["key"]
                expiry_time = record["expiry_time"]
                server_name = record["server_id"]
                country = server_name
                expiry_date = datetime.utcfromtimestamp(expiry_time / 1000)
                current_date = datetime.utcnow()
                time_left = expiry_date - current_date

                if time_left.total_seconds() <= 0:
                    days_left_message = "<b>🕒 Статус подписки:</b>\n🔴 Истекла\nОсталось часов: 0\nОсталось минут: 0"
                else:
                    total_seconds = int(time_left.total_seconds())
                    days = total_seconds // 86400
                    hours = (total_seconds % 86400) // 3600
                    minutes = (total_seconds % 3600) // 60
                    days_left_message = f"Осталось: <b>{days}</b> дней, <b>{hours}</b> часов, <b>{minutes}</b> минут"

                formatted_expiry_date = expiry_date.strftime("%d %B %Y года")
                response_message = key_message(
                    key,
                    formatted_expiry_date,
                    days_left_message,
                    server_name,
                    country if USE_COUNTRY_SELECTION else None,
                )

                builder = InlineKeyboardBuilder()

                if not key.startswith(PUBLIC_LINK) or ENABLE_UPDATE_SUBSCRIPTION_BUTTON:
                    builder.row(
                        InlineKeyboardButton(
                            text="🔄 Обновить подписку",
                            callback_data=f"update_subscription|{key_name}",
                        )
                    )

                if CONNECT_PHONE_BUTTON:
                    builder.row(
                        InlineKeyboardButton(
                            text="📱 Подключить телефон",
                            callback_data=f"connect_phone|{key_name}",
                        )
                    )
                else:
                    builder.row(
                        InlineKeyboardButton(text=DOWNLOAD_IOS_BUTTON, url=DOWNLOAD_IOS),
                        InlineKeyboardButton(text=DOWNLOAD_ANDROID_BUTTON, url=DOWNLOAD_ANDROID),
                    )
                    builder.row(
                        InlineKeyboardButton(text=IMPORT_IOS, url=f"{CONNECT_IOS}{key}"),
                        InlineKeyboardButton(text=IMPORT_ANDROID, url=f"{CONNECT_ANDROID}{key}"),
                    )

                builder.row(
                    InlineKeyboardButton(text=PC_BUTTON, callback_data=f"connect_pc|{key_name}"),
                    InlineKeyboardButton(text=TV_BUTTON, callback_data=f"connect_tv|{key_name}"),
                )

                if ENABLE_DELETE_KEY_BUTTON:
                    builder.row(
                        InlineKeyboardButton(text="⏳ Продлить", callback_data=f"renew_key|{key_name}"),
                        InlineKeyboardButton(text="❌ Удалить", callback_data=f"delete_key|{key_name}"),
                    )
                else:
                    builder.row(
                        InlineKeyboardButton(text="⏳ Продлить подписку", callback_data=f"renew_key|{key_name}")
                    )

                if USE_COUNTRY_SELECTION:
                    builder.row(
                        InlineKeyboardButton(text="🌍 Сменить локацию", callback_data=f"change_location|{key_name}")
                    )

                if TOGGLE_CLIENT:
                    builder.row(
                        InlineKeyboardButton(
                            text="🛑 Заморозить подписку",
                            callback_data=f"freeze_subscription|{key_name}",
                        )
                    )

                builder.row(InlineKeyboardButton(text="⬅️ Назад", callback_data="view_keys"))
                builder.row(InlineKeyboardButton(text="👤 Личный кабинет", callback_data="profile"))

                keyboard = builder.as_markup()
                image_path = os.path.join("img", "pic_view.jpg")

                if not os.path.isfile(image_path):
                    await callback_query.message.answer("Файл изображения не найден.")
                    return

                await edit_or_send_message(
                    target_message=callback_query.message,
                    text=response_message,
                    reply_markup=keyboard,
                    media_path=image_path,
                )
        else:
            await callback_query.message.answer(text="<b>Информация о подписке не найдена.</b>")
    except Exception as e:
        await handle_error(
            tg_id,
            callback_query,
            f"Ошибка при получении информации о ключе: {e}",
        )


@router.callback_query(F.data.startswith("unfreeze_subscription|"))
async def process_callback_unfreeze_subscription(callback_query: CallbackQuery, session: Any):
    key_name = callback_query.data.split("|")[1]
    confirm_text = UNFREEZE_SUBSCRIPTION_CONFIRM_MSG

    builder = InlineKeyboardBuilder()
    builder.row(
        InlineKeyboardButton(
            text="✅ Подтвердить",
            callback_data=f"unfreeze_subscription_confirm|{key_name}",
        ),
        InlineKeyboardButton(
            text="❌ Отмена",
            callback_data=f"view_key|{key_name}",
        ),
    )

    await edit_or_send_message(
        target_message=callback_query.message,
        text=confirm_text,
        reply_markup=builder.as_markup(),
    )


@router.callback_query(F.data.startswith("unfreeze_subscription_confirm|"))
async def process_callback_unfreeze_subscription_confirm(callback_query: CallbackQuery, session: Any):
    """
    Размораживает (включает) подписку.
    """
    tg_id = callback_query.message.chat.id
    key_name = callback_query.data.split("|")[1]

    try:
        record = await get_key_details(key_name, session)
        if not record:
            await callback_query.message.answer("Ключ не найден.")
            return

        email = record["email"]
        client_id = record["client_id"]
        cluster_id = record["server_id"]

        result = await toggle_client_on_cluster(cluster_id, email, client_id, enable=True)
        if result["status"] == "success":
            now_ms = int(time.time() * 1000)
            leftover = record["expiry_time"]
            if leftover < 0:
                leftover = 0

            new_expiry_time = now_ms + leftover
            await session.execute(
                """
                UPDATE keys
                SET expiry_time = $1,
                    is_frozen = FALSE
                WHERE tg_id = $2
                  AND client_id = $3
                """,
                new_expiry_time,
                record["tg_id"],
                client_id,
            )

            await renew_key_in_cluster(
                cluster_id=cluster_id,
                email=email,
                client_id=client_id,
                new_expiry_time=new_expiry_time,
                total_gb=TOTAL_GB,
            )
            text_ok = SUBSCRIPTION_UNFROZEN_MSG
            builder = InlineKeyboardBuilder()
            builder.row(InlineKeyboardButton(text="⬅️ Назад", callback_data=f"view_key|{key_name}"))
            await edit_or_send_message(
                target_message=callback_query.message,
                text=text_ok,
                reply_markup=builder.as_markup(),
            )
        else:
            text_error = (
                f"Произошла ошибка при включении подписки.\nДетали: {result.get('error') or result.get('results')}"
            )
            builder = InlineKeyboardBuilder()
            builder.row(InlineKeyboardButton(text="⬅️ Назад", callback_data=f"view_key|{key_name}"))
            await edit_or_send_message(
                target_message=callback_query.message,
                text=text_error,
                reply_markup=builder.as_markup(),
            )

    except Exception as e:
        await handle_error(tg_id, callback_query, f"Ошибка при включении подписки: {e}")


@router.callback_query(F.data.startswith("freeze_subscription|"))
async def process_callback_freeze_subscription(callback_query: CallbackQuery, session: Any):
    """
    Показывает пользователю диалог подтверждения заморозки (отключения) подписки.
    """
    key_name = callback_query.data.split("|")[1]

    confirm_text = FREEZE_SUBSCRIPTION_CONFIRM_MSG

    builder = InlineKeyboardBuilder()
    builder.row(
        InlineKeyboardButton(
            text="✅ Подтвердить",
            callback_data=f"freeze_subscription_confirm|{key_name}",
        ),
        InlineKeyboardButton(
            text="❌ Отмена",
            callback_data=f"view_key|{key_name}",
        ),
    )

    await edit_or_send_message(
        target_message=callback_query.message,
        text=confirm_text,
        reply_markup=builder.as_markup(),
    )


@router.callback_query(F.data.startswith("freeze_subscription_confirm|"))
async def process_callback_freeze_subscription_confirm(callback_query: CallbackQuery, session: Any):
    """
    Замораживает (отключает) подписку.
    """
    tg_id = callback_query.message.chat.id
    key_name = callback_query.data.split("|")[1]

    try:
        record = await get_key_details(key_name, session)
        if not record:
            await callback_query.message.answer("Ключ не найден.")
            return

        email = record["email"]
        client_id = record["client_id"]
        cluster_id = record["server_id"]

        result = await toggle_client_on_cluster(cluster_id, email, client_id, enable=False)

        if result["status"] == "success":
            now_ms = int(time.time() * 1000)
            time_left = record["expiry_time"] - now_ms
            if time_left < 0:
                time_left = 0

            await session.execute(
                """
                UPDATE keys
                SET expiry_time = $1,
                    is_frozen = TRUE
                WHERE tg_id = $2
                  AND client_id = $3
                """,
                time_left,
                record["tg_id"],
                client_id,
            )

            text_ok = SUBSCRIPTION_FROZEN_MSG
            builder = InlineKeyboardBuilder()
            builder.row(InlineKeyboardButton(text="⬅️ Назад", callback_data=f"view_key|{key_name}"))
            await edit_or_send_message(
                target_message=callback_query.message,
                text=text_ok,
                reply_markup=builder.as_markup(),
            )
        else:
            text_error = (
                f"Произошла ошибка при заморозке подписки.\nДетали: {result.get('error') or result.get('results')}"
            )
            builder = InlineKeyboardBuilder()
            builder.row(InlineKeyboardButton(text="⬅️ Назад", callback_data=f"view_key|{key_name}"))
            await edit_or_send_message(
                target_message=callback_query.message,
                text=text_error,
                reply_markup=builder.as_markup(),
            )

    except Exception as e:
        await handle_error(tg_id, callback_query, f"Ошибка при заморозке подписки: {e}")


@router.callback_query(F.data.startswith("connect_phone|"))
async def process_callback_connect_phone(callback_query: CallbackQuery):
    email = callback_query.data.split("|")[1]

    conn = None
    try:
        conn = await asyncpg.connect(DATABASE_URL)
        key_data = await conn.fetchrow(
            """
            SELECT key FROM keys WHERE email = $1
            """,
            email,
        )
        if not key_data:
            await callback_query.message.answer("❌ Ошибка: ключ не найден.")
            return

        key_link = key_data["key"]

    except Exception as e:
        logger.error(f"Ошибка при получении ключа для {email}: {e}")
        await callback_query.message.answer("❌ Произошла ошибка. Попробуйте позже.")
        return
    finally:
        if conn:
            await conn.close()

    description = SUBSCRIPTION_DESCRIPTION.format(key_link=key_link)

    builder = InlineKeyboardBuilder()
    builder.row(
        InlineKeyboardButton(text=DOWNLOAD_IOS_BUTTON, url=DOWNLOAD_IOS),
        InlineKeyboardButton(text=DOWNLOAD_ANDROID_BUTTON, url=DOWNLOAD_ANDROID),
    )
    builder.row(
        InlineKeyboardButton(text=IMPORT_IOS, url=f"{CONNECT_IOS}{key_link}"),
        InlineKeyboardButton(text=IMPORT_ANDROID, url=f"{CONNECT_ANDROID}{key_link}"),
    )
    builder.row(InlineKeyboardButton(text="📖 Ручная установка", callback_data="instructions"))
    builder.row(InlineKeyboardButton(text="⬅️ Назад", callback_data=f"view_key|{email}"))

    await edit_or_send_message(
        target_message=callback_query.message, text=description, reply_markup=builder.as_markup(), media_path=None
    )


@router.callback_query(F.data.startswith("update_subscription|"))
async def process_callback_update_subscription(callback_query: CallbackQuery, session: Any):
    tg_id = callback_query.message.chat.id
    email = callback_query.data.split("|")[1]

    try:
        await update_subscription(tg_id, email, session)
        await process_callback_view_key(callback_query, session)
    except Exception as e:
        logger.error(f"Ошибка при обновлении ключа {email} пользователем: {e}")
        await handle_error(tg_id, callback_query, f"Ошибка при обновлении подписки: {e}")


@router.callback_query(F.data.startswith("delete_key|"))
async def process_callback_delete_key(callback_query: CallbackQuery):
    client_id = callback_query.data.split("|")[1]
    try:
        confirmation_keyboard = types.InlineKeyboardMarkup(
            inline_keyboard=[
                [
                    types.InlineKeyboardButton(
                        text="✅ Да, удалить",
                        callback_data=f"confirm_delete|{client_id}",
                    )
                ],
                [types.InlineKeyboardButton(text="❌ Нет, отменить", callback_data="view_keys")],
            ]
        )

        if callback_query.message.caption:
            await callback_query.message.edit_caption(
                caption=DELETE_KEY_CONFIRM_MSG, reply_markup=confirmation_keyboard
            )
        else:
            await callback_query.message.edit_text(text=DELETE_KEY_CONFIRM_MSG, reply_markup=confirmation_keyboard)

    except Exception as e:
        logger.error(f"Ошибка при обработке запроса на удаление ключа {client_id}: {e}")


@router.callback_query(F.data.startswith("confirm_delete|"))
async def process_callback_confirm_delete(callback_query: CallbackQuery, session: Any):
    email = callback_query.data.split("|")[1]
    try:
        record = await get_key_details(email, session)
        if record:
            client_id = record["client_id"]
            response_message = KEY_DELETED_MSG_SIMPLE
            back_button = types.InlineKeyboardButton(text="Назад", callback_data="view_keys")
            keyboard = types.InlineKeyboardMarkup(inline_keyboard=[[back_button]])

            await delete_key(client_id, session)

            await edit_or_send_message(
                target_message=callback_query.message, text=response_message, reply_markup=keyboard, media_path=None
            )

            servers = await get_servers(session)

            async def delete_key_from_servers():
                try:  # lol
                    tasks = []
                    for cluster_id, _cluster in servers.items():
                        tasks.append(delete_key_from_cluster(cluster_id, email, client_id))
                    await asyncio.gather(*tasks, return_exceptions=True)
                except Exception as e:
                    logger.error(f"Ошибка при удалении ключа {client_id}: {e}")

            asyncio.create_task(delete_key_from_servers())

            await delete_key(client_id, session)
        else:
            response_message = "Ключ не найден или уже удален."
            back_button = types.InlineKeyboardButton(text="Назад", callback_data="view_keys")
            keyboard = types.InlineKeyboardMarkup(inline_keyboard=[[back_button]])
            await edit_or_send_message(
                target_message=callback_query.message, text=response_message, reply_markup=keyboard, media_path=None
            )
    except Exception as e:
        logger.error(e)


@router.callback_query(F.data.startswith("renew_key|"))
async def process_callback_renew_key(callback_query: CallbackQuery, session: Any):
    tg_id = callback_query.message.chat.id
    key_name = callback_query.data.split("|")[1]
    try:
        record = await get_key_details(key_name, session)
        if record:
            client_id = record["client_id"]
            expiry_time = record["expiry_time"]

            builder = InlineKeyboardBuilder()

            for plan_id, plan_details in RENEWAL_PLANS.items():
                months = plan_details["months"]
                price = plan_details["price"]
                discount = DISCOUNTS.get(plan_id, 0)
                button_text = f"📅 {months} месяц{'а' if months > 1 else ''} ({price} руб.)" + (
                    f" {discount}% скидка" if discount > 0 else ""
                )
                builder.row(
                    InlineKeyboardButton(
                        text=button_text,
                        callback_data=f"renew_plan|{months}|{client_id}",
                    )
                )

            builder.row(InlineKeyboardButton(text="⬅️ Назад", callback_data="view_keys"))

            balance = await get_balance(tg_id)

            response_message = PLAN_SELECTION_MSG.format(
                balance=balance,
                expiry_date=datetime.utcfromtimestamp(expiry_time / 1000).strftime("%Y-%m-%d %H:%M:%S"),
            )

            await edit_or_send_message(
                target_message=callback_query.message,
                text=response_message,
                reply_markup=builder.as_markup(),
                media_path=None,
            )
        else:
            await callback_query.message.answer("<b>Ключ не найден.</b>")
    except Exception as e:
        logger.error(e)


@router.callback_query(F.data.startswith("renew_plan|"))
async def process_callback_renew_plan(callback_query: CallbackQuery, session: Any):
    tg_id = callback_query.message.chat.id
    plan, client_id = callback_query.data.split("|")[1], callback_query.data.split("|")[2]
    days_to_extend = 30 * int(plan)

    gb_multiplier = {"1": 1, "3": 3, "6": 6, "12": 12}
    total_gb = TOTAL_GB * gb_multiplier.get(plan, 1) if TOTAL_GB > 0 else 0

    try:
        record = await get_key_by_server(tg_id, client_id, session)

        if record:
            email = record["email"]
            expiry_time = record["expiry_time"]
            current_time = datetime.utcnow().timestamp() * 1000

            if expiry_time <= current_time:
                new_expiry_time = int(current_time + timedelta(days=days_to_extend).total_seconds() * 1000)
            else:
                new_expiry_time = int(expiry_time + timedelta(days=days_to_extend).total_seconds() * 1000)

            cost = RENEWAL_PLANS[plan]["price"]
            balance = await get_balance(tg_id)

            if balance < cost:
                required_amount = cost - balance

                logger.info(
                    f"[RENEW] Пользователю {tg_id} не хватает {required_amount}₽. Запуск доплаты через {USE_NEW_PAYMENT_FLOW}"
                )

                await create_temporary_data(
                    session,
                    tg_id,
                    "waiting_for_renewal_payment",
                    {
                        "plan": plan,
                        "client_id": client_id,
                        "cost": cost,
                        "required_amount": required_amount,
                        "new_expiry_time": new_expiry_time,
                        "total_gb": total_gb,
                        "email": email,
                    },
                )

                if USE_NEW_PAYMENT_FLOW == "YOOKASSA":
                    logger.info(f"[RENEW] Запуск оплаты через Юкассу для пользователя {tg_id}")
                    await process_custom_amount_input(callback_query, session)
                elif USE_NEW_PAYMENT_FLOW == "ROBOKASSA":
                    logger.info(f"[RENEW] Запуск оплаты через Робокассу для пользователя {tg_id}")
                    await handle_custom_amount_input(callback_query, session)
                else:
                    logger.info(f"[RENEW] Отправка сообщения о доплате пользователю {tg_id}")
                    builder = InlineKeyboardBuilder()
                    builder.row(InlineKeyboardButton(text="💳 Пополнить баланс", callback_data="pay"))
                    builder.row(InlineKeyboardButton(text="👤 Личный кабинет", callback_data="profile"))

                    await edit_or_send_message(
                        target_message=callback_query.message,
                        text=INSUFFICIENT_FUNDS_RENEWAL_MSG.format(required_amount=required_amount),
                        reply_markup=builder.as_markup(),
                        media_path=None,
                    )
                return

            logger.info(f"[RENEW] Средств достаточно. Продление ключа для пользователя {tg_id}")
            await complete_key_renewal(tg_id, client_id, email, new_expiry_time, total_gb, cost, callback_query, plan)

        else:
            await callback_query.message.answer(KEY_NOT_FOUND_MSG)
            logger.error(f"[RENEW] Ключ с client_id={client_id} не найден.")
    except Exception as e:
        logger.error(f"[RENEW] Ошибка при продлении ключа для пользователя {tg_id}: {e}")


async def complete_key_renewal(tg_id, client_id, email, new_expiry_time, total_gb, cost, callback_query, plan):
    logger.info(
        f"[RENEW] Начинаю процесс продления ключа с параметрами: "
        f"tg_id={tg_id}, client_id={client_id}, email={email}, "
        f"new_expiry_time={new_expiry_time}, total_gb={total_gb}, cost={cost}, "
        f"callback_query={'есть' if callback_query else 'отсутствует'}, plan={plan}"
    )

    response_message = SUCCESS_RENEWAL_MSG.format(months=plan)

    builder = InlineKeyboardBuilder()
    builder.row(InlineKeyboardButton(text="👤 Личный кабинет", callback_data="profile"))

    if callback_query:
        try:
            await edit_or_send_message(
                target_message=callback_query.message,
                text=response_message,
                reply_markup=builder.as_markup(),
                media_path=None,
            )
        except Exception as e:
            logger.error(f"Ошибка редактирования сообщения в complete_key_renewal: {e}")
            await callback_query.message.answer(response_message, reply_markup=builder.as_markup())
    else:
        await bot.send_message(tg_id, response_message, reply_markup=builder.as_markup())

    conn = await asyncpg.connect(DATABASE_URL)

    logger.info(f"[RENEW] Получение данных о ключе для email: {email}")
    key_info = await get_key_details(email, conn)
    if not key_info:
        logger.error(f"[RENEW] Ключ с client_id {client_id} для пользователя {tg_id} не найден.")
        await conn.close()
        return

    server_id = key_info["server_id"]

    if USE_COUNTRY_SELECTION:
        logger.info(f"[RENEW] USE_COUNTRY_SELECTION включён. Проверяю информацию о сервере {server_id}")
        cluster_info = await check_server_name_by_cluster(server_id, conn)
        if not cluster_info:
            logger.error(f"[RENEW] Сервер {server_id} не найден в таблице servers.")
            await conn.close()
            return
        cluster_id = cluster_info["cluster_name"]
        logger.info(f"[RENEW] Информация о сервере получена: {cluster_info}. Использую cluster_id: {cluster_id}")
    else:
        cluster_id = server_id
        logger.info(f"[RENEW] USE_COUNTRY_SELECTION выключен. Использую server_id в качестве cluster_id: {cluster_id}")

    logger.info(f"[RENEW] Запуск продления ключа для пользователя {tg_id} на {plan} мес. в кластере {cluster_id}.")

    async def renew_key_on_cluster():
        logger.info(
            f"[RENEW] Запуск renew_key_on_cluster с параметрами: "
            f"cluster_id={cluster_id}, email={email}, client_id={client_id}, "
            f"new_expiry_time={new_expiry_time}, total_gb={total_gb}"
        )
        await renew_key_in_cluster(cluster_id, email, client_id, new_expiry_time, total_gb)
        logger.info("[RENEW] Продление ключа на сервере завершено. Обновляю срок действия в базе данных.")
        await update_key_expiry(client_id, new_expiry_time, conn)
        logger.info("[RENEW] Срок действия ключа обновлён. Обновляю баланс пользователя.")
        await update_balance(tg_id, -cost, conn)
        logger.info(f"[RENEW] Ключ {client_id} успешно продлён на {plan} мес. для пользователя {tg_id}.")

    logger.info("[RENEW] Инициализация процесса продления ключа в кластере.")
    await renew_key_on_cluster()

    logger.info("[RENEW] Процесс продления ключа завершён. Закрываю соединение с базой данных.")
    await conn.close()<|MERGE_RESOLUTION|>--- conflicted
+++ resolved
@@ -24,14 +24,10 @@
     ENABLE_UPDATE_SUBSCRIPTION_BUTTON,
     PUBLIC_LINK,
     RENEWAL_PLANS,
-    TOGGLE_CLIENT,
     TOTAL_GB,
     USE_COUNTRY_SELECTION,
     USE_NEW_PAYMENT_FLOW,
-<<<<<<< HEAD
-=======
     TOGGLE_CLIENT,
->>>>>>> f2a47de5
 )
 from database import (
     check_server_name_by_cluster,
@@ -56,26 +52,26 @@
 from handlers.keys.key_utils import (
     delete_key_from_cluster,
     renew_key_in_cluster,
+    update_subscription,
     toggle_client_on_cluster,
-    update_subscription,
 )
 from handlers.payments.robokassa_pay import handle_custom_amount_input
 from handlers.texts import (
-    DELETE_KEY_CONFIRM_MSG,
     DISCOUNTS,
-    FREEZE_SUBSCRIPTION_CONFIRM_MSG,
-    FROZEN_SUBSCRIPTION_MSG,
-    INSUFFICIENT_FUNDS_RENEWAL_MSG,
-    KEY_DELETED_MSG_SIMPLE,
     KEY_NOT_FOUND_MSG,
-    NO_SUBSCRIPTIONS_MSG,
     PLAN_SELECTION_MSG,
     SUBSCRIPTION_DESCRIPTION,
+    SUCCESS_RENEWAL_MSG,
+    key_message,
+    NO_SUBSCRIPTIONS_MSG,
+    FROZEN_SUBSCRIPTION_MSG,
+    UNFREEZE_SUBSCRIPTION_CONFIRM_MSG,
+    SUBSCRIPTION_UNFROZEN_MSG,
+    FREEZE_SUBSCRIPTION_CONFIRM_MSG,
     SUBSCRIPTION_FROZEN_MSG,
-    SUBSCRIPTION_UNFROZEN_MSG,
-    SUCCESS_RENEWAL_MSG,
-    UNFREEZE_SUBSCRIPTION_CONFIRM_MSG,
-    key_message,
+    DELETE_KEY_CONFIRM_MSG,
+    KEY_DELETED_MSG_SIMPLE,
+    INSUFFICIENT_FUNDS_RENEWAL_MSG,
 )
 from handlers.utils import edit_or_send_message, handle_error
 from logger import logger
@@ -386,6 +382,7 @@
     """
     Показывает пользователю диалог подтверждения заморозки (отключения) подписки.
     """
+    tg_id = callback_query.message.chat.id
     key_name = callback_query.data.split("|")[1]
 
     confirm_text = FREEZE_SUBSCRIPTION_CONFIRM_MSG
@@ -435,7 +432,7 @@
             if time_left < 0:
                 time_left = 0
 
-            await session.execute(
+            update_result = await session.execute(
                 """
                 UPDATE keys
                 SET expiry_time = $1,
