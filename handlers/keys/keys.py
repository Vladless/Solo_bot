--- conflicted
+++ resolved
@@ -596,8 +596,4 @@
         await update_balance(tg_id, -cost)
         logger.info(f"[RENEW] Ключ {client_id} успешно продлён на {plan} мес. для пользователя {tg_id}.")
 
-<<<<<<< HEAD
-    await renew_key_on_servers()
-=======
-    await renew_key_on_cluster()
->>>>>>> 5a1d4c1b
+    await renew_key_on_cluster()