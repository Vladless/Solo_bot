import json
import os
import re
import secrets
import string

import aiofiles
import aiohttp
import asyncpg

from aiogram.types import BufferedInputFile, InlineKeyboardMarkup, InputMediaPhoto, Message

from datetime import datetime
from bot import bot
from config import ADMIN_ID, DATABASE_URL
from database import get_all_keys, get_servers
from logger import logger


def generate_random_email(length: int = 8) -> str:
    """
    Генерирует случайный email с заданной длиной.
    """
    return "".join(secrets.choice(string.ascii_lowercase + string.digits) for _ in range(length)) if length > 0 else ""


async def get_least_loaded_cluster() -> str:
    """
    Возвращает кластер с наименьшей загрузкой, где есть хотя бы один сервер с доступным лимитом.
    """
    servers = await get_servers()
    server_to_cluster = {}
    cluster_loads = {}

    for cluster_name, cluster_servers in servers.items():
        cluster_loads[cluster_name] = 0
        for server in cluster_servers:
            server_to_cluster[server["server_name"]] = cluster_name

    async with asyncpg.create_pool(DATABASE_URL) as pool:
        async with pool.acquire() as conn:
            keys = await get_all_keys(conn)
            for key in keys:
                server_id = key["server_id"]
                cluster_id = server_to_cluster.get(server_id, server_id)
                if cluster_id in cluster_loads:
                    cluster_loads[cluster_id] += 1

            available_clusters = {}
            for cluster_name, cluster_servers in servers.items():
                for server in cluster_servers:
                    if server.get("enabled", True) and await check_server_key_limit(server, conn):
                        available_clusters[cluster_name] = cluster_loads[cluster_name]
                        break

    if not available_clusters:
        logger.warning("❌ Нет доступных кластеров с лимитом ключей!")
        return "cluster1"

    least_loaded_cluster = min(available_clusters, key=lambda k: (available_clusters[k], k))
    logger.info(f"✅ Выбран наименее загруженный кластер с лимитом: {least_loaded_cluster}")

    return least_loaded_cluster


async def check_server_key_limit(server_info: dict, conn) -> bool:
    """
    Универсальная проверка лимита ключей для сервера в режимах кластеров и стран.
    """
    server_name = server_info.get("server_name")
    cluster_name = server_info.get("cluster_name")
    max_keys = server_info.get("max_keys")

    if not max_keys:
        return True

    identifier = cluster_name if cluster_name else server_name
    total_keys = await conn.fetchval("SELECT COUNT(*) FROM keys WHERE server_id = $1", identifier)

    if total_keys >= max_keys:
        logger.warning(f"[Key Limit] Сервер {server_name} достиг лимита: {total_keys}/{max_keys}")
        return False

    usage_percent = total_keys / max_keys

    if usage_percent >= 0.9:
        notif_key = f"server_warn_{server_name}"
        already_sent = await conn.fetchval(
            "SELECT EXISTS (SELECT 1 FROM notifications WHERE tg_id = 0 AND notification_type = $1)", notif_key
        )
        if not already_sent:
            for admin_id in ADMIN_ID:
                try:
                    await bot.send_message(
                        admin_id,
                        f"⚠️ Сервер <b>{server_name}</b> почти заполнен ({int(usage_percent * 100)}%)."
                        f"\nРекомендуется создать новый для балансировки.",
                    )
                except Exception:
                    pass
            await conn.execute(
                "INSERT INTO notifications (tg_id, notification_type) VALUES (0, $1) ON CONFLICT DO NOTHING",
                notif_key,
            )

    return True


async def handle_error(tg_id: int, callback_query: object | None = None, message: str = "") -> None:
    """
    Обрабатывает ошибку, отправляя сообщение пользователю.
    """
    try:
        if callback_query and hasattr(callback_query, "message"):
            try:
                await bot.delete_message(chat_id=tg_id, message_id=callback_query.message.message_id)
            except Exception as delete_error:
                logger.warning(f"Не удалось удалить сообщение: {delete_error}")

        await bot.send_message(tg_id, message)

    except Exception as e:
        logger.error(f"Ошибка при обработке ошибки: {e}")


def get_plural_form(num: int, form1: str, form2: str, form3: str) -> str:
    """Универсальная функция для получения правильной формы множественного числа"""
    n = abs(num) % 100
    if 10 < n < 20:
        return form3
    return {1: form1, 2: form2, 3: form2, 4: form2}.get(n % 10, form3)

<<<<<<< HEAD

=======
>>>>>>> 5d25e211
def format_months(months: int) -> str:
    """Форматирует количество месяцев с правильным склонением"""
    if months <= 0:
        return "0 месяцев"
    return f"{months} {get_plural_form(months, 'месяц', 'месяца', 'месяцев')}"

<<<<<<< HEAD

def format_days(days: int) -> str:
    """
    Форматирует количество дней с правильным склонением.
    """
=======
def format_days(days: int) -> str:
    """Форматирует количество дней с правильным склонением"""
>>>>>>> 5d25e211
    if days <= 0:
        return "0 дней"
    return f"{days} {get_plural_form(days, 'день', 'дня', 'дней')}"

def format_hours(hours: int) -> str:
    """Форматирует количество часов с правильным склонением"""
    if hours <= 0:
        return "0 часов"
    return f"{hours} {get_plural_form(hours, 'час', 'часа', 'часов')}"

def format_minutes(minutes: int) -> str:
    """Форматирует количество минут с правильным склонением"""
    if minutes <= 0:
        return "0 минут"
    return f"{minutes} {get_plural_form(minutes, 'минута', 'минуты', 'минут')}"


def format_hours(hours: int) -> str:
    """Форматирует количество часов с правильным склонением"""
    if hours <= 0:
        return "0 часов"
    return f"{hours} {get_plural_form(hours, 'час', 'часа', 'часов')}"


def format_minutes(minutes: int) -> str:
    """Форматирует количество минут с правильным склонением"""
    if minutes <= 0:
        return "0 минут"
    return f"{minutes} {get_plural_form(minutes, 'минута', 'минуты', 'минут')}"


async def edit_or_send_message(
    target_message: Message,
    text: str,
    reply_markup: InlineKeyboardMarkup,
    media_path: str = None,
    disable_web_page_preview: bool = False,
    force_text: bool = False,
):
    """
    Универсальная функция для редактирования исходного сообщения target_message.
    """
    if media_path and os.path.isfile(media_path):
        async with aiofiles.open(media_path, "rb") as f:
            image_data = await f.read()
        media = InputMediaPhoto(
            media=BufferedInputFile(image_data, filename=os.path.basename(media_path)),
            caption=text,
        )
        try:
            await target_message.edit_media(media=media, reply_markup=reply_markup)
            return
        except Exception:
            await target_message.answer_photo(
                photo=BufferedInputFile(image_data, filename=os.path.basename(media_path)),
                caption=text,
                reply_markup=reply_markup,
                disable_web_page_preview=disable_web_page_preview,
            )
            return
    else:
        if not force_text and target_message.caption is not None:
            try:
                await target_message.edit_caption(caption=text, reply_markup=reply_markup)
                return
            except Exception as e:
                logger.error(f"Ошибка редактирования подписи: {e}")
        try:
            await target_message.edit_text(
                text=text,
                reply_markup=reply_markup,
                disable_web_page_preview=disable_web_page_preview,
            )
            return
        except Exception:
            await target_message.answer(
                text=text,
                reply_markup=reply_markup,
                disable_web_page_preview=disable_web_page_preview,
            )


def convert_to_bytes(value: float, unit: str) -> int:
    """
    Конвертирует значение с указанной единицей измерения в байты.
    """
    KB = 1024
    MB = KB * 1024
    GB = MB * 1024
    TB = GB * 1024
    units = {"KB": KB, "MB": MB, "GB": GB, "TB": TB}
    return int(value * units.get(unit.upper(), 1))


async def is_full_remnawave_cluster(cluster_id: str, session) -> bool:
    """
    Универсальная проверка:
    - Если cluster_id — это имя кластера, проверяет, что все его сервера используют Remnawave.
    - Если cluster_id — это имя одиночного сервера, проверяет, что он Remnawave.
    """
    cluster_servers = await session.fetch(
        "SELECT panel_type FROM servers WHERE cluster_name = $1",
        cluster_id,
    )

    if cluster_servers:
        panel_types = [s["panel_type"].lower() for s in cluster_servers if s.get("panel_type")]
        return all(pt == "remnawave" for pt in panel_types)

    server = await session.fetchrow(
        "SELECT panel_type FROM servers WHERE server_name = $1",
        cluster_id,
    )
    return server and server["panel_type"].lower() == "remnawave"


def sanitize_key_name(key_name: str) -> str:
    """
    Очищает название ключа, оставляя только допустимые символы.

    Args:
        key_name (str): Исходное название ключа.

    Returns:
        str: Очищенное название ключа в нижнем регистре.
    """
    return re.sub(r"[^a-z0-9@._-]", "", key_name.lower())


RUSSIAN_MONTHS = {
    'January': 'Января',
    'February': 'Февраля',
    'March': 'Марта',
    'April': 'Апреля',
    'May': 'Мая',
    'June': 'Июня',
    'July': 'Июля',
    'August': 'Августа',
    'September': 'Сентября',
    'October': 'Октября',
    'November': 'Ноября',
    'December': 'Декабря'
}


def get_russian_month(date: datetime) -> str:
    """
    Преобразует английское название месяца в русское.
    
    Args:
        date: Объект datetime, из которого извлекается месяц.
    
    Returns:
        Название месяца на русском языке.
    """
    english_month = date.strftime("%B")
    return RUSSIAN_MONTHS.get(english_month, english_month)<|MERGE_RESOLUTION|>--- conflicted
+++ resolved
@@ -130,26 +130,18 @@
         return form3
     return {1: form1, 2: form2, 3: form2, 4: form2}.get(n % 10, form3)
 
-<<<<<<< HEAD
-
-=======
->>>>>>> 5d25e211
+
 def format_months(months: int) -> str:
     """Форматирует количество месяцев с правильным склонением"""
     if months <= 0:
         return "0 месяцев"
     return f"{months} {get_plural_form(months, 'месяц', 'месяца', 'месяцев')}"
 
-<<<<<<< HEAD
 
 def format_days(days: int) -> str:
     """
     Форматирует количество дней с правильным склонением.
     """
-=======
-def format_days(days: int) -> str:
-    """Форматирует количество дней с правильным склонением"""
->>>>>>> 5d25e211
     if days <= 0:
         return "0 дней"
     return f"{days} {get_plural_form(days, 'день', 'дня', 'дней')}"
