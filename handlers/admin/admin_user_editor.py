import asyncio
from datetime import datetime
from typing import Any

from aiogram import F, Router, types
from aiogram.fsm.context import FSMContext
from aiogram.fsm.state import State, StatesGroup
from aiogram.types import CallbackQuery, InlineKeyboardButton, InlineKeyboardMarkup
from aiogram.utils.keyboard import InlineKeyboardBuilder
from config import TOTAL_GB
<<<<<<< HEAD

from database import (
    get_client_id_by_email,
    get_servers_from_db,
    restore_trial,
    update_key_expiry,
)
=======
from database import get_client_id_by_email, get_servers_from_db, restore_trial, update_key_expiry, delete_user_data
>>>>>>> 2750517b
from filters.admin import IsAdminFilter
from handlers.keys.key_utils import (
    delete_key_from_cluster,
    delete_key_from_db,
    renew_key_in_cluster,
)
from handlers.utils import sanitize_key_name
from logger import logger

router = Router()


class UserEditorState(StatesGroup):
    waiting_for_tg_id = State()
    waiting_for_username = State()
    displaying_user_info = State()
    waiting_for_new_balance = State()
    waiting_for_key_name = State()
    waiting_for_expiry_time = State()


@router.callback_query(F.data == "search_by_tg_id", IsAdminFilter())
async def prompt_tg_id(callback_query: CallbackQuery, state: FSMContext):
    builder = InlineKeyboardBuilder()
    builder.row(InlineKeyboardButton(text="🔙 Назад", callback_data="user_editor"))
    await callback_query.message.answer(
        "🔍 Введите Telegram ID клиента:", reply_markup=builder.as_markup()
    )
    await state.set_state(UserEditorState.waiting_for_tg_id)


@router.callback_query(F.data == "search_by_username", IsAdminFilter())
async def prompt_username(callback_query: CallbackQuery, state: FSMContext):
    builder = InlineKeyboardBuilder()
    builder.row(InlineKeyboardButton(text="🔙 Назад", callback_data="user_editor"))
    await callback_query.message.answer(
        "🔍 Введите Username клиента:", reply_markup=builder.as_markup()
    )
    await state.set_state(UserEditorState.waiting_for_username)


@router.message(UserEditorState.waiting_for_username, IsAdminFilter())
async def handle_username_input(
    message: types.Message, state: FSMContext, session: Any
):
    username = message.text.strip().lstrip("@")
    user_record = await session.fetchrow(
        "SELECT tg_id FROM users WHERE username = $1", username
    )

    if not user_record:
        builder = InlineKeyboardBuilder()
        builder.row(InlineKeyboardButton(text="🔙 Назад", callback_data="user_editor"))
        await message.answer(
            "🔍 Пользователь с указанным username не найден. 🚫",
            reply_markup=builder.as_markup(),
        )
        await state.clear()
        return

    tg_id = user_record["tg_id"]
    username = await session.fetchval(
        "SELECT username FROM users WHERE tg_id = $1", tg_id
    )
    balance = await session.fetchval(
        "SELECT balance FROM connections WHERE tg_id = $1", tg_id
    )
    key_records = await session.fetch("SELECT email FROM keys WHERE tg_id = $1", tg_id)
    referral_count = await session.fetchval(
        "SELECT COUNT(*) FROM referrals WHERE referrer_tg_id = $1", tg_id
    )

    if balance is None:
        builder = InlineKeyboardBuilder()
        builder.row(InlineKeyboardButton(text="🔙 Назад", callback_data="user_editor"))
        await message.answer(
            "🚫 Пользователь с указанным tg_id не найден. 🔍",
            reply_markup=builder.as_markup(),
        )
        await state.clear()
        return

    builder = InlineKeyboardBuilder()

    for (email,) in key_records:
        builder.row(
            InlineKeyboardButton(text=f"🔑 {email}", callback_data=f"edit_key_{email}")
        )

    builder.row(
        InlineKeyboardButton(
            text="📝 Изменить баланс",
            callback_data=f"change_balance_{tg_id}",
        )
    )

    builder.row(
        InlineKeyboardButton(
            text="🔄 Восстановить пробник",
            callback_data=f"restore_trial_{tg_id}",
        )
    )
    builder.row(InlineKeyboardButton(text="❌ Удалить клиента", callback_data=f"confirm_delete_user_{tg_id}"))
    builder.row(InlineKeyboardButton(text="🔙 Назад", callback_data="user_editor"))

    user_info = (
        f"📊 Информация о пользователе:\n\n"
        f"🆔 ID пользователя: <b>{tg_id}</b>\n"
        f"👤 Логин пользователя: <b>@{username}</b>\n"
        f"💰 Баланс: <b>{balance}</b>\n"
        f"👥 Количество рефералов: <b>{referral_count}</b>\n"
        f"🔑 Ключи (для редактирования нажмите на ключ):"
    )
    await message.answer(user_info, reply_markup=builder.as_markup())
    await state.set_state(UserEditorState.displaying_user_info)


@router.message(UserEditorState.waiting_for_tg_id, F.text.isdigit(), IsAdminFilter())
async def handle_tg_id_input(message: types.Message, state: FSMContext, session: Any):
    tg_id = int(message.text)
    username = await session.fetchval(
        "SELECT username FROM users WHERE tg_id = $1", tg_id
    )
    balance = await session.fetchval(
        "SELECT balance FROM connections WHERE tg_id = $1", tg_id
    )
    key_records = await session.fetch("SELECT email FROM keys WHERE tg_id = $1", tg_id)
    referral_count = await session.fetchval(
        "SELECT COUNT(*) FROM referrals WHERE referrer_tg_id = $1", tg_id
    )

    if balance is None:
        builder = InlineKeyboardBuilder()
        builder.row(InlineKeyboardButton(text="🔙 Назад", callback_data="user_editor"))
        await message.answer(
            "❌ Пользователь с указанным tg_id не найден. 🔍",
            reply_markup=builder.as_markup(),
        )
        await state.clear()
        return

    builder = InlineKeyboardBuilder()

    for (email,) in key_records:
        builder.row(
            InlineKeyboardButton(text=f"🔑 {email}", callback_data=f"edit_key_{email}")
        )

    builder.row(
        InlineKeyboardButton(
            text="📝 Изменить баланс",
            callback_data=f"change_balance_{tg_id}",
        )
    )

    builder.row(
        InlineKeyboardButton(
            text="🔄 Восстановить пробник",
            callback_data=f"restore_trial_{tg_id}",
        )
    )

    builder.row(InlineKeyboardButton(text="🔙 Назад", callback_data="user_editor"))

    user_info = (
        f"📊 Информация о пользователе:\n\n"
        f"🆔 ID пользователя: <b>{tg_id}</b>\n"
        f"👤 Логин пользователя: <b>@{username}</b>\n"
        f"💰 Баланс: <b>{balance}</b>\n"
        f"👥 Количество рефералов: <b>{referral_count}</b>\n"
        f"🔑 Ключи (для редактирования нажмите на ключ):"
    )
    await message.answer(user_info, reply_markup=builder.as_markup())
    await state.set_state(UserEditorState.displaying_user_info)


@router.callback_query(F.data.startswith("restore_trial_"), IsAdminFilter())
async def handle_restore_trial(callback_query: types.CallbackQuery, session: Any):
    tg_id = int(callback_query.data.split("_")[2])

    await restore_trial(tg_id, session)

    builder = InlineKeyboardBuilder()
    builder.row(
        InlineKeyboardButton(
            text="🔙 Назад в меню администратора", callback_data="admin"
        )
    )

    await callback_query.message.answer(
        "✅ Триал успешно восстановлен.", reply_markup=builder.as_markup()
    )


@router.callback_query(F.data.startswith("change_balance_"), IsAdminFilter())
async def process_balance_change(callback_query: CallbackQuery, state: FSMContext):
    tg_id = int(callback_query.data.split("_")[2])
    await state.update_data(tg_id=tg_id)
    builder = InlineKeyboardBuilder()
    builder.row(InlineKeyboardButton(text="🔙 Назад", callback_data="user_editor"))
    await callback_query.message.answer(
        "💸 Введите новую сумму баланса:", reply_markup=builder.as_markup()
    )
    await state.set_state(UserEditorState.waiting_for_new_balance)


@router.message(UserEditorState.waiting_for_new_balance, IsAdminFilter())
async def handle_new_balance_input(
    message: types.Message, state: FSMContext, session: Any
):
    if not message.text.isdigit() or int(message.text) < 0:
        builder = InlineKeyboardBuilder()
        builder.row(InlineKeyboardButton(text="🔙 Назад", callback_data="user_editor"))
        await message.answer(
            "❌ Пожалуйста, введите корректную сумму для изменения баланса.",
            reply_markup=builder.as_markup(),
        )
        return

    new_balance = int(message.text)
    user_data = await state.get_data()
    tg_id = user_data.get("tg_id")

    await session.execute(
        "UPDATE connections SET balance = $1 WHERE tg_id = $2",
        new_balance,
        tg_id,
    )

    response_message = f"✅ Баланс успешно изменен на <b>{new_balance}</b>."

    builder = InlineKeyboardBuilder()
    builder.row(
        InlineKeyboardButton(
            text="🔙 Назад в меню администратора",
            callback_data="admin",
        )
    )
    await message.answer(response_message, reply_markup=builder.as_markup())
    await state.clear()


async def get_key_details(email, session):
    record = await session.fetchrow(
        """
        SELECT k.key, k.expiry_time, k.server_id, c.tg_id, c.balance
        FROM keys k
        JOIN connections c ON k.tg_id = c.tg_id
        WHERE k.email = $1
        """,
        email,
    )

    if not record:
        return None

    servers = await get_servers_from_db()

    cluster_name = "Неизвестный кластер"
    for cluster_name, cluster_servers in servers.items():
        if any(
            server["inbound_id"] == record["server_id"] for server in cluster_servers
        ):
            cluster_name = cluster_name
            break

    expiry_date = datetime.utcfromtimestamp(record["expiry_time"] / 1000)
    current_date = datetime.utcnow()
    time_left = expiry_date - current_date

    if time_left.total_seconds() <= 0:
        days_left_message = "<b>Ключ истек.</b>"
    elif time_left.days > 0:
        days_left_message = f"Осталось дней: <b>{time_left.days}</b>"
    else:
        hours_left = time_left.seconds // 3600
        days_left_message = f"Осталось часов: <b>{hours_left}</b>"

    return {
        "key": record["key"],
        "expiry_date": expiry_date.strftime("%d %B %Y года"),
        "days_left_message": days_left_message,
        "server_name": cluster_name,
        "balance": record["balance"],
        "tg_id": record["tg_id"],
    }


@router.callback_query(F.data.startswith("edit_key_"), IsAdminFilter())
async def process_key_edit(callback_query: CallbackQuery, session: Any):
    email = callback_query.data.split("_", 2)[2]
    key_details = await get_key_details(email, session)

    if not key_details:
        builder = InlineKeyboardBuilder()
        builder.row(InlineKeyboardButton(text="🔙 Назад", callback_data="user_editor"))
        await callback_query.message.answer(
            "🔍 <b>Информация о ключе не найдена.</b> 🚫",
            reply_markup=builder.as_markup(),
        )
        return

    response_message = (
        f"🔑 Ключ: <code>{key_details['key']}</code>\n"
        f"⏰ Дата истечения: <b>{key_details['expiry_date']}</b>\n"
        f"💰 Баланс пользователя: <b>{key_details['balance']}</b>\n"
        f"🌐 Кластер: <b>{key_details['server_name']}</b>"
    )

    builder = InlineKeyboardBuilder()
    builder.row(
        InlineKeyboardButton(
            text="ℹ️ Получить информацию о юзере",
            callback_data=f"user_info|{key_details['tg_id']}",
        )
    )
    builder.row(
        InlineKeyboardButton(
            text="⏳ Изменить время истечения",
            callback_data=f"change_expiry|{email}",
        )
    )
    builder.row(
        InlineKeyboardButton(
            text="❌ Удалить ключ",
            callback_data=f"delete_key_admin|{email}",
        )
    )
    builder.row(InlineKeyboardButton(text="🔙 Назад", callback_data="admin"))

    await callback_query.message.answer(
        response_message, reply_markup=builder.as_markup()
    )


@router.callback_query(F.data == "search_by_key_name", IsAdminFilter())
async def prompt_key_name(callback_query: CallbackQuery, state: FSMContext):
    builder = InlineKeyboardBuilder()
    builder.row(InlineKeyboardButton(text="🔙 Назад", callback_data="user_editor"))
    await callback_query.message.answer(
        "🔑 Введите имя ключа:", reply_markup=builder.as_markup()
    )
    await state.set_state(UserEditorState.waiting_for_key_name)


@router.message(UserEditorState.waiting_for_key_name, IsAdminFilter())
async def handle_key_name_input(
    message: types.Message, state: FSMContext, session: Any
):
    key_name = sanitize_key_name(message.text)
    key_details = await get_key_details(key_name, session)

    if not key_details:
        builder = InlineKeyboardBuilder()
        builder.row(InlineKeyboardButton(text="🔙 Назад", callback_data="user_editor"))
        await message.answer(
            "🚫 Пользователь с указанным именем ключа не найден.",
            reply_markup=builder.as_markup(),
        )
        await state.clear()
        return

    response_message = (
        f"🔑 Ключ: <code>{key_details['key']}</code>\n"
        f"⏰ Дата истечения: <b>{key_details['expiry_date']}</b>\n"
        f"💰 Баланс пользователя: <b>{key_details['balance']}</b>\n"
        f"🌐 Сервер: <b>{key_details['server_name']}</b>"
    )

    key_buttons = InlineKeyboardBuilder()
    key_buttons.row(
        InlineKeyboardButton(
            text="ℹ️ Получить информацию о юзере",
            callback_data=f"user_info|{key_details['tg_id']}",
        )
    )
    key_buttons.row(
        InlineKeyboardButton(
            text="⏳ Изменить время истечения",
            callback_data=f"change_expiry|{key_name}",
        )
    )
    key_buttons.row(
        InlineKeyboardButton(
            text="❌ Удалить ключ",
            callback_data=f"delete_key_admin|{key_name}",
        )
    )
    key_buttons.row(InlineKeyboardButton(text="🔙 Назад", callback_data="user_editor"))

    await message.answer(response_message, reply_markup=key_buttons.as_markup())
    await state.clear()


@router.callback_query(F.data.startswith("change_expiry|"), IsAdminFilter())
async def prompt_expiry_change(callback_query: CallbackQuery, state: FSMContext):
    email = callback_query.data.split("|")[1]
    await callback_query.message.answer(
        f"⏳ Введите новое время истечения для ключа <b>{email}</b> в формате <code>YYYY-MM-DD HH:MM:SS</code>:"
    )
    await state.update_data(email=email)
    await state.set_state(UserEditorState.waiting_for_expiry_time)


@router.message(UserEditorState.waiting_for_expiry_time, IsAdminFilter())
async def handle_expiry_time_input(
    message: types.Message, state: FSMContext, session: Any
):
    user_data = await state.get_data()
    email = user_data.get("email")

    if not email:
        builder = InlineKeyboardBuilder()
        builder.row(InlineKeyboardButton(text="🔙 Назад", callback_data="user_editor"))
        await message.answer(
            "📧 Email не найден в состоянии. 🚫", reply_markup=builder.as_markup()
        )
        await state.clear()
        return

    try:
        expiry_time_str = message.text
        expiry_time = int(
            datetime.strptime(expiry_time_str, "%Y-%m-%d %H:%M:%S").timestamp() * 1000
        )

        client_id = await get_client_id_by_email(email)
        if client_id is None:
            builder = InlineKeyboardBuilder()
            builder.row(
                InlineKeyboardButton(text="🔙 Назад", callback_data="user_editor")
            )
            await message.answer(
                f"🚫 Клиент с email {email} не найден. 🔍",
                reply_markup=builder.as_markup(),
            )
            await state.clear()
            return

        record = await session.fetchrow(
            "SELECT server_id FROM keys WHERE client_id = $1", client_id
        )
        if not record:
            builder = InlineKeyboardBuilder()
            builder.row(
                InlineKeyboardButton(text="🔙 Назад", callback_data="user_editor")
            )
            await message.answer(
                "🚫 Клиент не найден в базе данных. 🔍",
                reply_markup=builder.as_markup(),
            )
            await state.clear()
            return

        clusters = await get_servers_from_db()

        async def update_key_on_all_servers():
            tasks = []
            for cluster_name, cluster_servers in clusters.items():
                for server in cluster_servers:
                    tasks.append(
                        asyncio.create_task(
                            renew_key_in_cluster(
                                cluster_name,
                                email,
                                client_id,
                                expiry_time,
                                total_gb=TOTAL_GB,
                            )
                        )
                    )
            await asyncio.gather(*tasks)

        await update_key_on_all_servers()

        await update_key_expiry(client_id, expiry_time)

        response_message = f"✅ Время истечения ключа для клиента {client_id} ({email}) успешно обновлено на всех серверах."

        builder = InlineKeyboardBuilder()
        builder.row(InlineKeyboardButton(text="🔙 Назад", callback_data="admin"))
        await message.answer(response_message, reply_markup=builder.as_markup())
    except ValueError:
        builder = InlineKeyboardBuilder()
        builder.row(InlineKeyboardButton(text="🔙 Назад", callback_data="user_editor"))
        await message.answer(
            "❌ Пожалуйста, используйте формат: YYYY-MM-DD HH:MM:SS.",
            reply_markup=builder.as_markup(),
        )
    except Exception as e:
        logger.error(e)
    await state.clear()


@router.callback_query(F.data.startswith("delete_key_admin|"), IsAdminFilter())
async def process_callback_delete_key(
    callback_query: types.CallbackQuery, session: Any
):
    email = callback_query.data.split("|")[1]
    client_id = await session.fetchval(
        "SELECT client_id FROM keys WHERE email = $1", email
    )

    if client_id is None:
        builder = InlineKeyboardBuilder()
        builder.row(InlineKeyboardButton(text="🔙 Назад", callback_data="user_editor"))
        await callback_query.message.answer(
            "🔍 Ключ не найден. 🚫", reply_markup=builder.as_markup()
        )
        return

    builder = InlineKeyboardBuilder()
    builder.row(
        types.InlineKeyboardButton(
            text="✅ Да, удалить",
            callback_data=f"confirm_delete_admin|{client_id}",
        )
    )
    builder.row(
        types.InlineKeyboardButton(text="❌ Нет, отменить", callback_data="user_editor")
    )
    await callback_query.message.answer(
        "<b>❓ Вы уверены, что хотите удалить ключ?</b>",
        reply_markup=builder.as_markup(),
    )


@router.callback_query(F.data.startswith("confirm_delete_admin|"), IsAdminFilter())
async def process_callback_confirm_delete(
    callback_query: types.CallbackQuery, session: Any
):
    client_id = callback_query.data.split("|")[1]
    record = await session.fetchrow(
        "SELECT email FROM keys WHERE client_id = $1", client_id
    )

    if record:
        email = record["email"]
        response_message = "✅ Ключ успешно удален."
        builder = InlineKeyboardBuilder()
        builder.row(InlineKeyboardButton(text="⬅️ Назад", callback_data="view_keys"))

        clusters = await get_servers_from_db()

        async def delete_key_from_servers(email, client_id):
            tasks = []
            for cluster_name, cluster_servers in clusters.items():
                for server in cluster_servers:
                    tasks.append(
                        delete_key_from_cluster(cluster_name, email, client_id)
                    )
            await asyncio.gather(*tasks)

        await delete_key_from_servers(email, client_id)
        await delete_key_from_db(client_id, session)

        await callback_query.message.answer(
            response_message, reply_markup=builder.as_markup()
        )
    else:
        response_message = "🚫 Ключ не найден или уже удален."
        builder = InlineKeyboardBuilder()
        builder.row(InlineKeyboardButton(text="⬅️ Назад", callback_data="view_keys"))
        await callback_query.message.answer(
            response_message, reply_markup=builder.as_markup()
        )


@router.callback_query(F.data.startswith("user_info|"), IsAdminFilter())
async def handle_user_info(
    callback_query: types.CallbackQuery, state: FSMContext, session: Any
):
    tg_id = int(callback_query.data.split("|")[1])
    username = await session.fetchval(
        "SELECT username FROM users WHERE tg_id = $1", tg_id
    )
    balance = await session.fetchval(
        "SELECT balance FROM connections WHERE tg_id = $1", tg_id
    )
    key_records = await session.fetch("SELECT email FROM keys WHERE tg_id = $1", tg_id)
    referral_count = await session.fetchval(
        "SELECT COUNT(*) FROM referrals WHERE referrer_tg_id = $1", tg_id
    )

    builder = InlineKeyboardBuilder()

    for (email,) in key_records:
        builder.row(
            InlineKeyboardButton(text=f"🔑 {email}", callback_data=f"edit_key_{email}")
        )

    builder.row(InlineKeyboardButton(text="📝 Изменить баланс", callback_data=f"change_balance_{tg_id}"))
    builder.row(InlineKeyboardButton(text="🔄 Восстановить пробник", callback_data=f"restore_trial_{tg_id}"))
    builder.row(InlineKeyboardButton(text="❌ Удалить клиента", callback_data=f"confirm_delete_user_{tg_id}"))
    builder.row(InlineKeyboardButton(text="🔙 Назад", callback_data="user_editor"))

    user_info = (
        f"📊 Информация о пользователе:\n\n"
        f"🆔 ID пользователя: <b>{tg_id}</b>\n"
        f"👤 Логин пользователя: <b>@{username}</b>\n"
        f"💰 Баланс: <b>{balance}</b>\n"
        f"👥 Количество рефералов: <b>{referral_count}</b>\n"
        f"🔑 Ключи (для редактирования нажмите на ключ):"
    )

    await callback_query.message.answer(user_info, reply_markup=builder.as_markup())
    await state.set_state(UserEditorState.displaying_user_info)


@router.callback_query(F.data.startswith("confirm_delete_user_"), IsAdminFilter())
async def confirm_delete_user(callback_query: types.CallbackQuery, state: FSMContext, session: Any):
    tg_id = int(callback_query.data.split("_")[3])

    confirmation_markup = InlineKeyboardMarkup(
        row_width=2,
        inline_keyboard=[
            [InlineKeyboardButton(text="✅ Подтвердить", callback_data=f"delete_user_{tg_id}")],
            [InlineKeyboardButton(text="❌ Отменить", callback_data="user_editor")],
        ],
    )

    await callback_query.message.answer(
        f"Вы уверены, что хотите удалить пользователя с ID {tg_id}?", reply_markup=confirmation_markup
    )


@router.callback_query(F.data.startswith("delete_user_"), IsAdminFilter())
async def delete_user(callback_query: types.CallbackQuery, session: Any):
    tg_id = int(callback_query.data.split("_")[2])

    key_records = await session.fetch("SELECT email, client_id FROM keys WHERE tg_id = $1", tg_id)

    async def delete_keys_from_servers():
        try:
            tasks = []
            for email, client_id in key_records:
                servers = await get_servers_from_db()
                for cluster_id, cluster in servers.items():
                    tasks.append(delete_key_from_cluster(cluster_id, email, client_id))
            await asyncio.gather(*tasks)
        except Exception as e:
            logger.error(f"Ошибка при удалении ключей с серверов для пользователя {tg_id}: {e}")

    await delete_keys_from_servers()

    try:
        await delete_user_data(session, tg_id)

        back_button = InlineKeyboardButton(text="🔙 Назад", callback_data="user_editor")
        keyboard = InlineKeyboardMarkup(inline_keyboard=[[back_button]])

        await callback_query.message.answer(f"🗑️ Пользователь с ID {tg_id} был удален.", reply_markup=keyboard)
    except Exception as e:
        logger.error(f"Ошибка при удалении данных из базы данных для пользователя {tg_id}: {e}")
        await callback_query.message.answer(
            f"❌ Произошла ошибка при удалении пользователя с ID {tg_id}. Попробуйте снова."
        )<|MERGE_RESOLUTION|>--- conflicted
+++ resolved
@@ -8,7 +8,6 @@
 from aiogram.types import CallbackQuery, InlineKeyboardButton, InlineKeyboardMarkup
 from aiogram.utils.keyboard import InlineKeyboardBuilder
 from config import TOTAL_GB
-<<<<<<< HEAD
 
 from database import (
     get_client_id_by_email,
@@ -16,9 +15,7 @@
     restore_trial,
     update_key_expiry,
 )
-=======
-from database import get_client_id_by_email, get_servers_from_db, restore_trial, update_key_expiry, delete_user_data
->>>>>>> 2750517b
+
 from filters.admin import IsAdminFilter
 from handlers.keys.key_utils import (
     delete_key_from_cluster,
