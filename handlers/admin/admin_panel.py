<<<<<<< HEAD
import subprocess
from datetime import datetime
from io import BytesIO
from typing import Any

=======
>>>>>>> 54ce4512
from aiogram import F, Router, types
from aiogram.filters import Command
from aiogram.fsm.context import FSMContext
from aiogram.types import CallbackQuery

<<<<<<< HEAD
from backup import backup_database
from bot import bot
from database import delete_user_data, delete_blocked_user
=======
from bot import version
>>>>>>> 54ce4512
from filters.admin import IsAdminFilter
from keyboards.admin.panel_kb import build_panel_kb, AdminPanelCallback, build_management_kb

router = Router()


@router.callback_query(
    AdminPanelCallback.filter(F.action == "admin"),
    IsAdminFilter()
)
async def handle_admin_callback_query(callback_query: CallbackQuery, state: FSMContext):
<<<<<<< HEAD
    await handle_admin_message(callback_query.message, state)


@router.message(Command("admin"), F.data == "admin", IsAdminFilter())
async def handle_admin_message(message: types.Message, state: FSMContext):
    await state.clear()

    BOT_VERSION = "4.0.0-Alpha(21)"

    builder = InlineKeyboardBuilder()
    builder.row(InlineKeyboardButton(text="📊 Статистика пользователей", callback_data="user_stats"))
    builder.row(InlineKeyboardButton(text="👥 Управление пользователями", callback_data="user_editor"))
    builder.row(InlineKeyboardButton(text="🖥️ Управление серверами", callback_data="servers_editor"))
    builder.row(InlineKeyboardButton(text="🎟️ Управление купонами", callback_data="coupons_editor"))
    builder.row(InlineKeyboardButton(text="📢 Массовая рассылка", callback_data="send_to"))
    builder.row(InlineKeyboardButton(text="🤖 Управление Ботом", callback_data="bot_management"))
    builder.row(InlineKeyboardButton(text="👤 Личный кабинет", callback_data="profile"))
    await message.answer(
        f"🤖 Панель администратора\n\nВерсия бота: <b>{BOT_VERSION}</b>", reply_markup=builder.as_markup()
    )


@router.callback_query(F.data == "bot_management")
async def handle_bot_management(callback_query: types.CallbackQuery):
    builder = InlineKeyboardBuilder()
    builder.row(InlineKeyboardButton(text="💾 Создать резервную копию", callback_data="backups"))
    builder.row(InlineKeyboardButton(text="🔄 Перезагрузить бота", callback_data="restart_bot"))
    builder.row(InlineKeyboardButton(text="🚫 Баны", callback_data="ban_user"))
    builder.row(InlineKeyboardButton(text="⬅️ Назад", callback_data="admin"))
    await callback_query.message.answer(
        "🤖 Управление ботом",
        reply_markup=builder.as_markup(),
    )


@router.callback_query(F.data == "user_stats", IsAdminFilter())
async def user_stats_menu(callback_query: CallbackQuery, session: Any):
    try:
        total_users = await session.fetchval("SELECT COUNT(*) FROM users")
        total_keys = await session.fetchval("SELECT COUNT(*) FROM keys")
        total_referrals = await session.fetchval("SELECT COUNT(*) FROM referrals")

        total_payments_today = await session.fetchval(
            "SELECT COALESCE(SUM(amount), 0) FROM payments WHERE created_at >= CURRENT_DATE"
        )
        total_payments_week = await session.fetchval(
            "SELECT COALESCE(SUM(amount), 0) FROM payments WHERE created_at >= date_trunc('week', CURRENT_DATE)"
        )
        total_payments_month = await session.fetchval(
            "SELECT COALESCE(SUM(amount), 0) FROM payments WHERE created_at >= date_trunc('month', CURRENT_DATE)"
        )
        total_payments_all_time = await session.fetchval("SELECT COALESCE(SUM(amount), 0) FROM payments")

        registrations_today = await session.fetchval("SELECT COUNT(*) FROM users WHERE created_at >= CURRENT_DATE")
        registrations_week = await session.fetchval(
            "SELECT COUNT(*) FROM users WHERE created_at >= date_trunc('week', CURRENT_DATE)"
        )
        registrations_month = await session.fetchval(
            "SELECT COUNT(*) FROM users WHERE created_at >= date_trunc('month', CURRENT_DATE)"
        )

        users_updated_today = await session.fetchval("SELECT COUNT(*) FROM users WHERE updated_at >= CURRENT_DATE")

        active_keys = await session.fetchval(
            "SELECT COUNT(*) FROM keys WHERE expiry_time > $1",
            int(datetime.utcnow().timestamp() * 1000),
        )
        expired_keys = total_keys - active_keys

        stats_message = (
            f"📊 <b>Подробная статистика проекта:</b>\n\n"
            f"👥 Пользователи:\n"
            f"   📅 За день: <b>{registrations_today}</b>\n"
            f"   📆 За неделю: <b>{registrations_week}</b>\n"
            f"   📆 За месяц: <b>{registrations_month}</b>\n"
            f"   🌐 За все время: <b>{total_users}</b>\n\n"
            f"🌟 Активные пользователи:\n"
            f"   🌟 Активных сегодня: <b>{users_updated_today}</b>\n\n"
            f"👥 Рефералы:\n"
            f"   🤝 Всего привлечено: <b>{total_referrals}</b>\n\n"
            f"🔑 Ключи:\n"
            f"   🌈 Всего сгенерировано: <b>{total_keys}</b>\n"
            f"   ✅ Действующих: <b>{active_keys}</b>\n"
            f"   ❌ Просроченных: <b>{expired_keys}</b>\n\n"
            f"💰 Финансовая статистика:\n"
            f"   📅 За день: <b>{total_payments_today} ₽</b>\n"
            f"   📆 За неделю: <b>{total_payments_week} ₽</b>\n"
            f"   📆 За месяц: <b>{total_payments_month} ₽</b>\n"
            f"   🏦 За все время: <b>{total_payments_all_time} ₽</b>\n"
        )

        builder = InlineKeyboardBuilder()
        builder.row(InlineKeyboardButton(text="🔄 Обновить", callback_data="user_stats"))
        builder.row(
            InlineKeyboardButton(
                text="📥 Выгрузить пользователей в CSV",
                callback_data="export_users_csv",
            )
        )
        builder.row(InlineKeyboardButton(text="📥 Выгрузить оплаты в CSV", callback_data="export_payments_csv"))
        builder.row(InlineKeyboardButton(text="🔙 Вернуться в меню", callback_data="admin"))

        await callback_query.message.answer(stats_message, reply_markup=builder.as_markup())
    except Exception as e:
        logger.error(f"Error in user_stats_menu: {e}")


@router.callback_query(F.data == "export_users_csv", IsAdminFilter())
async def export_users_csv(callback_query: CallbackQuery, session: Any):
    builder = InlineKeyboardBuilder()
    builder.row(InlineKeyboardButton(text="⬅️ Назад", callback_data="user_stats"))
    try:
        users = await session.fetch(
            """
            SELECT 
                u.tg_id, 
                u.username, 
                u.first_name, 
                u.last_name, 
                u.language_code, 
                u.is_bot, 
                c.balance, 
                c.trial 
            FROM users u
            LEFT JOIN connections c ON u.tg_id = c.tg_id
        """
        )

        if not users:
            await callback_query.message.answer("📭 Нет пользователей для экспорта.", reply_markup=builder.as_markup())
            return

        csv_data = "tg_id,username,first_name,last_name,language_code,is_bot,balance,trial\n"
        for user in users:
            csv_data += f"{user['tg_id']},{user['username']},{user['first_name']},{user['last_name']},{user['language_code']},{user['is_bot']},{user['balance']},{user['trial']}\n"

        file_name = BytesIO(csv_data.encode("utf-8-sig"))
        file_name.seek(0)

        file = BufferedInputFile(file_name.getvalue(), filename="users_export.csv")

        await callback_query.message.answer_document(
            file,
            caption="📥 Экспорт пользователей в CSV",
            reply_markup=builder.as_markup(),
        )
        file_name.close()

    except Exception as e:
        logger.error(f"Ошибка при экспорте пользователей в CSV: {e}")
        await callback_query.message.answer(
            "❗ Произошла ошибка при экспорте пользователей.",
            reply_markup=builder.as_markup(),
        )


@router.callback_query(F.data == "export_payments_csv", IsAdminFilter())
async def export_payments_csv(callback_query: CallbackQuery, session: Any):
    builder = InlineKeyboardBuilder()
    builder.row(InlineKeyboardButton(text="⬅️ Назад", callback_data="user_stats"))
    try:
        payments = await session.fetch(
            """
            SELECT 
                u.tg_id, 
                u.username, 
                u.first_name, 
                u.last_name, 
                p.amount, 
                p.payment_system,
                p.status,
                p.created_at 
            FROM users u
            JOIN payments p ON u.tg_id = p.tg_id
        """
        )

        if not payments:
            await callback_query.message.answer("📭 Нет платежей для экспорта.", reply_markup=builder.as_markup())
            return

        csv_data = "tg_id,username,first_name,last_name,amount,payment_system,status,created_at\n"  # Заголовки CSV
        for payment in payments:
            csv_data += f"{payment['tg_id']},{payment['username']},{payment['first_name']},{payment['last_name']},{payment['amount']},{payment['payment_system']},{payment['status']},{payment['created_at']}\n"

        file_name = BytesIO(csv_data.encode("utf-8-sig"))
        file_name.seek(0)

        file = BufferedInputFile(file_name.getvalue(), filename="payments_export.csv")

        await callback_query.message.answer_document(
            file, caption="📥 Экспорт платежей в CSV", reply_markup=builder.as_markup()
        )
        file_name.close()

    except Exception as e:
        logger.error(f"Ошибка при экспорте платежей в CSV: {e}")
        await callback_query.message.answer(
            "❗ Произошла ошибка при экспорте платежей.",
            reply_markup=builder.as_markup(),
        )


@router.callback_query(F.data == "send_to", IsAdminFilter())
async def handle_send_to_all(callback_query: CallbackQuery, state: FSMContext):
    builder = InlineKeyboardBuilder()
    builder.row(InlineKeyboardButton(text="📢 Отправить всем", callback_data="send_to_all"))
    builder.row(InlineKeyboardButton(text="📢 Отправить с подпиской", callback_data="send_to_subscribed"))
    builder.row(InlineKeyboardButton(text="📢 Отправить без подписки", callback_data="send_to_unsubscribed"))
    builder.row(InlineKeyboardButton(text="📢 Рассылка по кластеру", callback_data="send_to_cluster"))
    builder.row(InlineKeyboardButton(text="⬅️ Назад", callback_data="admin"))
    await callback_query.message.answer(
        "✍️ Выберите группу пользователей и введите текст сообщения для рассылки:",
        reply_markup=builder.as_markup(),
    )


@router.callback_query(F.data == "send_to_all", IsAdminFilter())
async def handle_send_to_all(callback_query: CallbackQuery, state: FSMContext):
    await state.update_data(send_to="all")
    await callback_query.message.answer("✍️ Введите текст сообщения для рассылки всем пользователям:")
    await state.set_state(UserEditorState.waiting_for_message)


@router.callback_query(F.data == "send_to_subscribed", IsAdminFilter())
async def handle_send_to_subscribed(callback_query: CallbackQuery, state: FSMContext):
    await state.update_data(send_to="subscribed")
    await callback_query.message.answer("✍️ Введите текст сообщения для рассылки пользователям с активной подпиской:")
    await state.set_state(UserEditorState.waiting_for_message)


@router.callback_query(F.data == "send_to_unsubscribed", IsAdminFilter())
async def handle_send_to_unsubscribed(callback_query: CallbackQuery, state: FSMContext):
    await state.update_data(send_to="unsubscribed")
    await callback_query.message.answer("✍️ Введите текст сообщения для рассылки пользователям без активной подписки:")
    await state.set_state(UserEditorState.waiting_for_message)


@router.callback_query(F.data == "send_to_cluster", IsAdminFilter())
async def handle_send_to_cluster(callback_query: CallbackQuery, state: FSMContext, session: Any):
    clusters = await session.fetch("SELECT DISTINCT cluster_name FROM servers")

    builder = InlineKeyboardBuilder()
    for cluster in clusters:
        builder.row(
            InlineKeyboardButton(
                text=f"🌐 {cluster['cluster_name']}",
                callback_data=f"send_cluster|{cluster['cluster_name']}",
            )
        )

    builder.row(InlineKeyboardButton(text="⬅️ Назад", callback_data="send_to"))
    await callback_query.message.answer(
        "✍️ Выберите кластер для рассылки сообщений:",
        reply_markup=builder.as_markup(),
    )


@router.callback_query(F.data.startswith("send_cluster|"), IsAdminFilter())
async def handle_send_cluster(callback_query: CallbackQuery, state: FSMContext):
    cluster_name = callback_query.data.split("|")[1]
    await state.update_data(send_to="cluster", cluster_name=cluster_name)
    await callback_query.message.answer(
        f"✍️ Введите текст сообщения для рассылки пользователям кластера <b>{cluster_name}</b>:"
    )
    await state.set_state(UserEditorState.waiting_for_message)


@router.message(UserEditorState.waiting_for_message, IsAdminFilter())
async def process_message_to_all(message: types.Message, state: FSMContext, session: Any):
    text_message = message.text

    try:
        state_data = await state.get_data()
        send_to = state_data.get("send_to", "all")

        if send_to == "all":
            tg_ids = await session.fetch("SELECT DISTINCT tg_id FROM connections")
        elif send_to == "subscribed":
            tg_ids = await session.fetch(
                """
                SELECT DISTINCT c.tg_id 
                FROM connections c
                JOIN keys k ON c.tg_id = k.tg_id
                WHERE k.expiry_time > $1
            """,
                int(datetime.utcnow().timestamp() * 1000),
            )
        elif send_to == "unsubscribed":
            tg_ids = await session.fetch(
                """
                SELECT c.tg_id 
                FROM connections c
                LEFT JOIN keys k ON c.tg_id = k.tg_id
                GROUP BY c.tg_id
                HAVING COUNT(k.tg_id) = 0 OR MAX(k.expiry_time) <= $1
            """,
                int(datetime.utcnow().timestamp() * 1000),
            )
        elif send_to == "cluster":
            cluster_name = state_data.get("cluster_name")
            tg_ids = await session.fetch(
                """
                SELECT DISTINCT c.tg_id
                FROM connections c
                JOIN keys k ON c.tg_id = k.tg_id
                JOIN servers s ON k.server_id = s.cluster_name
                WHERE s.cluster_name = $1
            """,
                cluster_name,
            )

        total_users = len(tg_ids)
        success_count = 0
        error_count = 0

        for record in tg_ids:
            tg_id = record["tg_id"]
            try:
                # Создаем кнопку для личного кабинета
                builder = InlineKeyboardBuilder()
                builder.row(InlineKeyboardButton(text="👤 Личный кабинет", callback_data="profile"))
                await bot.send_message(chat_id=tg_id, text=text_message, reply_markup=builder.as_markup())
                success_count += 1
            except Exception as e:
                error_count += 1
                logger.error(f"❌ Ошибка при отправке сообщения пользователю {tg_id}: {e}")

        await message.answer(
            f"📤 Рассылка завершена:\n"
            f"👥 Всего пользователей: {total_users}\n"
            f"✅ Успешно отправлено: {success_count}\n"
            f"❌ Не доставлено: {error_count}"
        )
    except Exception as e:
        logger.error(f"❗ Ошибка при подключении к базе данных: {e}")

    await state.clear()


@router.callback_query(F.data == "backups", IsAdminFilter())
async def handle_backup(callback_query: CallbackQuery, state: FSMContext):
    await callback_query.message.answer("💾 Инициализация резервного копирования базы данных...")
    await backup_database()
    await callback_query.message.answer("✅ Резервная копия успешно создана и отправлена администратору.")


@router.callback_query(F.data == "restart_bot", IsAdminFilter())
async def handle_restart(callback_query: CallbackQuery, state: FSMContext):
    await state.set_state(UserEditorState.waiting_for_restart_confirmation)
    builder = InlineKeyboardBuilder()
    builder.row(
        InlineKeyboardButton(text="✅ Да, перезапустить", callback_data="confirm_restart"),
        InlineKeyboardButton(text="❌ Нет, отмена", callback_data="admin"),
    )
    builder.row(InlineKeyboardButton(text="🔙 Вернуться в меню", callback_data="admin"))
    await callback_query.message.answer(
        "🤔 Вы уверены, что хотите перезапустить бота?",
        reply_markup=builder.as_markup(),
=======
    text = (
        "🤖 Панель администратора"
        f"\n📌 Версия бота: {version}"
    )

    await state.clear()
    await callback_query.message.edit_text(
        text=text,
        reply_markup=build_panel_kb()
>>>>>>> 54ce4512
    )


@router.callback_query(
    F.data == "admin",
    IsAdminFilter()
)
<<<<<<< HEAD
async def confirm_restart_bot(callback_query: CallbackQuery, state: FSMContext):
    builder = InlineKeyboardBuilder()
    builder.row(InlineKeyboardButton(text="🔙 Вернуться в меню", callback_data="admin"))
    try:
        subprocess.run(
            ["sudo", "systemctl", "restart", "bot.service"],
            check=True,
            capture_output=True,
            text=True,
        )
        await state.clear()
        await callback_query.message.answer("🔄 Бот успешно перезапущен.", reply_markup=builder.as_markup())
    except subprocess.CalledProcessError:
        await callback_query.message.answer("🔄 Бот успешно перезапущен.", reply_markup=builder.as_markup())
    except Exception as e:
        await callback_query.message.answer(
            f"⚠️ Ошибка при перезагрузке бота: {e.stderr}",
            reply_markup=builder.as_markup(),
        )


@router.callback_query(F.data == "user_editor", IsAdminFilter())
async def user_editor_menu(callback_query: CallbackQuery):
    builder = InlineKeyboardBuilder()
    builder.row(
        InlineKeyboardButton(
            text="🔍 Поиск по названию ключа",
            callback_data="search_by_key_name",
        )
    )
    builder.row(InlineKeyboardButton(text="🆔 Поиск по Telegram ID", callback_data="search_by_tg_id"))
    builder.row(InlineKeyboardButton(text="🌐 Поиск по Username", callback_data="search_by_username"))
    builder.row(InlineKeyboardButton(text="🔙 Вернуться назад", callback_data="admin"))
    await callback_query.message.answer("👇 Выберите способ поиска пользователя:", reply_markup=builder.as_markup())


@router.callback_query(F.data == "ban_user")
async def handle_ban_user(callback_query: types.CallbackQuery):
    builder = InlineKeyboardBuilder()
    builder.row(InlineKeyboardButton(text="📄 Выгрузить в CSV", callback_data="export_to_csv"))
    builder.row(InlineKeyboardButton(text="🗑️ Удалить из БД", callback_data="delete_banned_users"))
    builder.row(InlineKeyboardButton(text="⬅️ Назад", callback_data="bot_management"))
    await callback_query.message.answer(
        "🚫 Заблокировавшие бота\n\nЗдесь можно просматривать и удалять пользователей, которые забанили вашего бота!",
        reply_markup=builder.as_markup(),
    )


@router.callback_query(F.data == "export_to_csv")
async def export_banned_users_to_csv(callback_query: types.CallbackQuery, session: Any):
    try:
        banned_users = await session.fetch("SELECT tg_id, blocked_at FROM blocked_users")

        import csv
        import io

        csv_output = io.StringIO()
        writer = csv.writer(csv_output)
        writer.writerow(["tg_id", "blocked_at"])
        for user in banned_users:
            writer.writerow([user["tg_id"], user["blocked_at"]])

        csv_output.seek(0)

        document = BufferedInputFile(file=csv_output.getvalue().encode("utf-8"), filename="banned_users.csv")

        builder = InlineKeyboardBuilder()
        builder.row(InlineKeyboardButton(text="⬅️ Назад", callback_data="bot_management"))

        await callback_query.message.answer_document(
            document=document,
            caption="📄 Список заблокировавших бота пользователей",
            reply_markup=builder.as_markup(),
        )
    except Exception as e:
        builder = InlineKeyboardBuilder()
        builder.row(InlineKeyboardButton(text="⬅️ Назад", callback_data="bot_management"))
        await callback_query.message.answer(
            text=f"Ошибка при выгрузке CSV: {e}",
            reply_markup=builder.as_markup(),
        )


@router.callback_query(F.data == "delete_banned_users")
async def delete_banned_users(callback_query: types.CallbackQuery, session: Any):
    try:
        blocked_users = await session.fetch("SELECT tg_id FROM blocked_users")
        blocked_ids = [record["tg_id"] for record in blocked_users]

        if not blocked_ids:
            await callback_query.message.answer("📂 Нет заблокировавших пользователей для удаления.")
            return

        for tg_id in blocked_ids:
            await delete_user_data(session, tg_id)

        await delete_blocked_user(blocked_ids, session)

        builder = InlineKeyboardBuilder()
        builder.row(InlineKeyboardButton(text="⬅️ Назад", callback_data="bot_management"))
        await callback_query.message.answer(
            text=f"🗑️ Удалено данные о {len(blocked_ids)} пользователях и связанных записях.",
            reply_markup=builder.as_markup(),
        )
    except Exception as e:
        builder = InlineKeyboardBuilder()
        builder.row(InlineKeyboardButton(text="⬅️ Назад", callback_data="bot_management"))
        await callback_query.message.answer(
            text=f"Ошибка при удалении записей: {e}",
            reply_markup=builder.as_markup(),
        )
=======
async def handle_admin_callback_query(callback_query: CallbackQuery, state: FSMContext):
    await handle_admin_message(callback_query.message, state)


@router.message(
    Command("admin"),
    IsAdminFilter()
)
async def handle_admin_message(message: types.Message, state: FSMContext):
    text = (
        "🤖 Панель администратора"
        f"\n📌 Версия бота: {version}"
    )

    await state.clear()
    await message.answer(
        text=text,
        reply_markup=build_panel_kb()
    )


@router.callback_query(
    AdminPanelCallback.filter(F.action == "management"),
    IsAdminFilter()
)
async def handle_management(callback_query: CallbackQuery):
    await callback_query.message.edit_text(
        text="🤖 Управление ботом",
        reply_markup=build_management_kb(),
    )
>>>>>>> 54ce4512
<|MERGE_RESOLUTION|>--- conflicted
+++ resolved
@@ -1,23 +1,9 @@
-<<<<<<< HEAD
-import subprocess
-from datetime import datetime
-from io import BytesIO
-from typing import Any
-
-=======
->>>>>>> 54ce4512
 from aiogram import F, Router, types
 from aiogram.filters import Command
 from aiogram.fsm.context import FSMContext
 from aiogram.types import CallbackQuery
 
-<<<<<<< HEAD
-from backup import backup_database
-from bot import bot
-from database import delete_user_data, delete_blocked_user
-=======
 from bot import version
->>>>>>> 54ce4512
 from filters.admin import IsAdminFilter
 from keyboards.admin.panel_kb import build_panel_kb, AdminPanelCallback, build_management_kb
 
@@ -29,367 +15,6 @@
     IsAdminFilter()
 )
 async def handle_admin_callback_query(callback_query: CallbackQuery, state: FSMContext):
-<<<<<<< HEAD
-    await handle_admin_message(callback_query.message, state)
-
-
-@router.message(Command("admin"), F.data == "admin", IsAdminFilter())
-async def handle_admin_message(message: types.Message, state: FSMContext):
-    await state.clear()
-
-    BOT_VERSION = "4.0.0-Alpha(21)"
-
-    builder = InlineKeyboardBuilder()
-    builder.row(InlineKeyboardButton(text="📊 Статистика пользователей", callback_data="user_stats"))
-    builder.row(InlineKeyboardButton(text="👥 Управление пользователями", callback_data="user_editor"))
-    builder.row(InlineKeyboardButton(text="🖥️ Управление серверами", callback_data="servers_editor"))
-    builder.row(InlineKeyboardButton(text="🎟️ Управление купонами", callback_data="coupons_editor"))
-    builder.row(InlineKeyboardButton(text="📢 Массовая рассылка", callback_data="send_to"))
-    builder.row(InlineKeyboardButton(text="🤖 Управление Ботом", callback_data="bot_management"))
-    builder.row(InlineKeyboardButton(text="👤 Личный кабинет", callback_data="profile"))
-    await message.answer(
-        f"🤖 Панель администратора\n\nВерсия бота: <b>{BOT_VERSION}</b>", reply_markup=builder.as_markup()
-    )
-
-
-@router.callback_query(F.data == "bot_management")
-async def handle_bot_management(callback_query: types.CallbackQuery):
-    builder = InlineKeyboardBuilder()
-    builder.row(InlineKeyboardButton(text="💾 Создать резервную копию", callback_data="backups"))
-    builder.row(InlineKeyboardButton(text="🔄 Перезагрузить бота", callback_data="restart_bot"))
-    builder.row(InlineKeyboardButton(text="🚫 Баны", callback_data="ban_user"))
-    builder.row(InlineKeyboardButton(text="⬅️ Назад", callback_data="admin"))
-    await callback_query.message.answer(
-        "🤖 Управление ботом",
-        reply_markup=builder.as_markup(),
-    )
-
-
-@router.callback_query(F.data == "user_stats", IsAdminFilter())
-async def user_stats_menu(callback_query: CallbackQuery, session: Any):
-    try:
-        total_users = await session.fetchval("SELECT COUNT(*) FROM users")
-        total_keys = await session.fetchval("SELECT COUNT(*) FROM keys")
-        total_referrals = await session.fetchval("SELECT COUNT(*) FROM referrals")
-
-        total_payments_today = await session.fetchval(
-            "SELECT COALESCE(SUM(amount), 0) FROM payments WHERE created_at >= CURRENT_DATE"
-        )
-        total_payments_week = await session.fetchval(
-            "SELECT COALESCE(SUM(amount), 0) FROM payments WHERE created_at >= date_trunc('week', CURRENT_DATE)"
-        )
-        total_payments_month = await session.fetchval(
-            "SELECT COALESCE(SUM(amount), 0) FROM payments WHERE created_at >= date_trunc('month', CURRENT_DATE)"
-        )
-        total_payments_all_time = await session.fetchval("SELECT COALESCE(SUM(amount), 0) FROM payments")
-
-        registrations_today = await session.fetchval("SELECT COUNT(*) FROM users WHERE created_at >= CURRENT_DATE")
-        registrations_week = await session.fetchval(
-            "SELECT COUNT(*) FROM users WHERE created_at >= date_trunc('week', CURRENT_DATE)"
-        )
-        registrations_month = await session.fetchval(
-            "SELECT COUNT(*) FROM users WHERE created_at >= date_trunc('month', CURRENT_DATE)"
-        )
-
-        users_updated_today = await session.fetchval("SELECT COUNT(*) FROM users WHERE updated_at >= CURRENT_DATE")
-
-        active_keys = await session.fetchval(
-            "SELECT COUNT(*) FROM keys WHERE expiry_time > $1",
-            int(datetime.utcnow().timestamp() * 1000),
-        )
-        expired_keys = total_keys - active_keys
-
-        stats_message = (
-            f"📊 <b>Подробная статистика проекта:</b>\n\n"
-            f"👥 Пользователи:\n"
-            f"   📅 За день: <b>{registrations_today}</b>\n"
-            f"   📆 За неделю: <b>{registrations_week}</b>\n"
-            f"   📆 За месяц: <b>{registrations_month}</b>\n"
-            f"   🌐 За все время: <b>{total_users}</b>\n\n"
-            f"🌟 Активные пользователи:\n"
-            f"   🌟 Активных сегодня: <b>{users_updated_today}</b>\n\n"
-            f"👥 Рефералы:\n"
-            f"   🤝 Всего привлечено: <b>{total_referrals}</b>\n\n"
-            f"🔑 Ключи:\n"
-            f"   🌈 Всего сгенерировано: <b>{total_keys}</b>\n"
-            f"   ✅ Действующих: <b>{active_keys}</b>\n"
-            f"   ❌ Просроченных: <b>{expired_keys}</b>\n\n"
-            f"💰 Финансовая статистика:\n"
-            f"   📅 За день: <b>{total_payments_today} ₽</b>\n"
-            f"   📆 За неделю: <b>{total_payments_week} ₽</b>\n"
-            f"   📆 За месяц: <b>{total_payments_month} ₽</b>\n"
-            f"   🏦 За все время: <b>{total_payments_all_time} ₽</b>\n"
-        )
-
-        builder = InlineKeyboardBuilder()
-        builder.row(InlineKeyboardButton(text="🔄 Обновить", callback_data="user_stats"))
-        builder.row(
-            InlineKeyboardButton(
-                text="📥 Выгрузить пользователей в CSV",
-                callback_data="export_users_csv",
-            )
-        )
-        builder.row(InlineKeyboardButton(text="📥 Выгрузить оплаты в CSV", callback_data="export_payments_csv"))
-        builder.row(InlineKeyboardButton(text="🔙 Вернуться в меню", callback_data="admin"))
-
-        await callback_query.message.answer(stats_message, reply_markup=builder.as_markup())
-    except Exception as e:
-        logger.error(f"Error in user_stats_menu: {e}")
-
-
-@router.callback_query(F.data == "export_users_csv", IsAdminFilter())
-async def export_users_csv(callback_query: CallbackQuery, session: Any):
-    builder = InlineKeyboardBuilder()
-    builder.row(InlineKeyboardButton(text="⬅️ Назад", callback_data="user_stats"))
-    try:
-        users = await session.fetch(
-            """
-            SELECT 
-                u.tg_id, 
-                u.username, 
-                u.first_name, 
-                u.last_name, 
-                u.language_code, 
-                u.is_bot, 
-                c.balance, 
-                c.trial 
-            FROM users u
-            LEFT JOIN connections c ON u.tg_id = c.tg_id
-        """
-        )
-
-        if not users:
-            await callback_query.message.answer("📭 Нет пользователей для экспорта.", reply_markup=builder.as_markup())
-            return
-
-        csv_data = "tg_id,username,first_name,last_name,language_code,is_bot,balance,trial\n"
-        for user in users:
-            csv_data += f"{user['tg_id']},{user['username']},{user['first_name']},{user['last_name']},{user['language_code']},{user['is_bot']},{user['balance']},{user['trial']}\n"
-
-        file_name = BytesIO(csv_data.encode("utf-8-sig"))
-        file_name.seek(0)
-
-        file = BufferedInputFile(file_name.getvalue(), filename="users_export.csv")
-
-        await callback_query.message.answer_document(
-            file,
-            caption="📥 Экспорт пользователей в CSV",
-            reply_markup=builder.as_markup(),
-        )
-        file_name.close()
-
-    except Exception as e:
-        logger.error(f"Ошибка при экспорте пользователей в CSV: {e}")
-        await callback_query.message.answer(
-            "❗ Произошла ошибка при экспорте пользователей.",
-            reply_markup=builder.as_markup(),
-        )
-
-
-@router.callback_query(F.data == "export_payments_csv", IsAdminFilter())
-async def export_payments_csv(callback_query: CallbackQuery, session: Any):
-    builder = InlineKeyboardBuilder()
-    builder.row(InlineKeyboardButton(text="⬅️ Назад", callback_data="user_stats"))
-    try:
-        payments = await session.fetch(
-            """
-            SELECT 
-                u.tg_id, 
-                u.username, 
-                u.first_name, 
-                u.last_name, 
-                p.amount, 
-                p.payment_system,
-                p.status,
-                p.created_at 
-            FROM users u
-            JOIN payments p ON u.tg_id = p.tg_id
-        """
-        )
-
-        if not payments:
-            await callback_query.message.answer("📭 Нет платежей для экспорта.", reply_markup=builder.as_markup())
-            return
-
-        csv_data = "tg_id,username,first_name,last_name,amount,payment_system,status,created_at\n"  # Заголовки CSV
-        for payment in payments:
-            csv_data += f"{payment['tg_id']},{payment['username']},{payment['first_name']},{payment['last_name']},{payment['amount']},{payment['payment_system']},{payment['status']},{payment['created_at']}\n"
-
-        file_name = BytesIO(csv_data.encode("utf-8-sig"))
-        file_name.seek(0)
-
-        file = BufferedInputFile(file_name.getvalue(), filename="payments_export.csv")
-
-        await callback_query.message.answer_document(
-            file, caption="📥 Экспорт платежей в CSV", reply_markup=builder.as_markup()
-        )
-        file_name.close()
-
-    except Exception as e:
-        logger.error(f"Ошибка при экспорте платежей в CSV: {e}")
-        await callback_query.message.answer(
-            "❗ Произошла ошибка при экспорте платежей.",
-            reply_markup=builder.as_markup(),
-        )
-
-
-@router.callback_query(F.data == "send_to", IsAdminFilter())
-async def handle_send_to_all(callback_query: CallbackQuery, state: FSMContext):
-    builder = InlineKeyboardBuilder()
-    builder.row(InlineKeyboardButton(text="📢 Отправить всем", callback_data="send_to_all"))
-    builder.row(InlineKeyboardButton(text="📢 Отправить с подпиской", callback_data="send_to_subscribed"))
-    builder.row(InlineKeyboardButton(text="📢 Отправить без подписки", callback_data="send_to_unsubscribed"))
-    builder.row(InlineKeyboardButton(text="📢 Рассылка по кластеру", callback_data="send_to_cluster"))
-    builder.row(InlineKeyboardButton(text="⬅️ Назад", callback_data="admin"))
-    await callback_query.message.answer(
-        "✍️ Выберите группу пользователей и введите текст сообщения для рассылки:",
-        reply_markup=builder.as_markup(),
-    )
-
-
-@router.callback_query(F.data == "send_to_all", IsAdminFilter())
-async def handle_send_to_all(callback_query: CallbackQuery, state: FSMContext):
-    await state.update_data(send_to="all")
-    await callback_query.message.answer("✍️ Введите текст сообщения для рассылки всем пользователям:")
-    await state.set_state(UserEditorState.waiting_for_message)
-
-
-@router.callback_query(F.data == "send_to_subscribed", IsAdminFilter())
-async def handle_send_to_subscribed(callback_query: CallbackQuery, state: FSMContext):
-    await state.update_data(send_to="subscribed")
-    await callback_query.message.answer("✍️ Введите текст сообщения для рассылки пользователям с активной подпиской:")
-    await state.set_state(UserEditorState.waiting_for_message)
-
-
-@router.callback_query(F.data == "send_to_unsubscribed", IsAdminFilter())
-async def handle_send_to_unsubscribed(callback_query: CallbackQuery, state: FSMContext):
-    await state.update_data(send_to="unsubscribed")
-    await callback_query.message.answer("✍️ Введите текст сообщения для рассылки пользователям без активной подписки:")
-    await state.set_state(UserEditorState.waiting_for_message)
-
-
-@router.callback_query(F.data == "send_to_cluster", IsAdminFilter())
-async def handle_send_to_cluster(callback_query: CallbackQuery, state: FSMContext, session: Any):
-    clusters = await session.fetch("SELECT DISTINCT cluster_name FROM servers")
-
-    builder = InlineKeyboardBuilder()
-    for cluster in clusters:
-        builder.row(
-            InlineKeyboardButton(
-                text=f"🌐 {cluster['cluster_name']}",
-                callback_data=f"send_cluster|{cluster['cluster_name']}",
-            )
-        )
-
-    builder.row(InlineKeyboardButton(text="⬅️ Назад", callback_data="send_to"))
-    await callback_query.message.answer(
-        "✍️ Выберите кластер для рассылки сообщений:",
-        reply_markup=builder.as_markup(),
-    )
-
-
-@router.callback_query(F.data.startswith("send_cluster|"), IsAdminFilter())
-async def handle_send_cluster(callback_query: CallbackQuery, state: FSMContext):
-    cluster_name = callback_query.data.split("|")[1]
-    await state.update_data(send_to="cluster", cluster_name=cluster_name)
-    await callback_query.message.answer(
-        f"✍️ Введите текст сообщения для рассылки пользователям кластера <b>{cluster_name}</b>:"
-    )
-    await state.set_state(UserEditorState.waiting_for_message)
-
-
-@router.message(UserEditorState.waiting_for_message, IsAdminFilter())
-async def process_message_to_all(message: types.Message, state: FSMContext, session: Any):
-    text_message = message.text
-
-    try:
-        state_data = await state.get_data()
-        send_to = state_data.get("send_to", "all")
-
-        if send_to == "all":
-            tg_ids = await session.fetch("SELECT DISTINCT tg_id FROM connections")
-        elif send_to == "subscribed":
-            tg_ids = await session.fetch(
-                """
-                SELECT DISTINCT c.tg_id 
-                FROM connections c
-                JOIN keys k ON c.tg_id = k.tg_id
-                WHERE k.expiry_time > $1
-            """,
-                int(datetime.utcnow().timestamp() * 1000),
-            )
-        elif send_to == "unsubscribed":
-            tg_ids = await session.fetch(
-                """
-                SELECT c.tg_id 
-                FROM connections c
-                LEFT JOIN keys k ON c.tg_id = k.tg_id
-                GROUP BY c.tg_id
-                HAVING COUNT(k.tg_id) = 0 OR MAX(k.expiry_time) <= $1
-            """,
-                int(datetime.utcnow().timestamp() * 1000),
-            )
-        elif send_to == "cluster":
-            cluster_name = state_data.get("cluster_name")
-            tg_ids = await session.fetch(
-                """
-                SELECT DISTINCT c.tg_id
-                FROM connections c
-                JOIN keys k ON c.tg_id = k.tg_id
-                JOIN servers s ON k.server_id = s.cluster_name
-                WHERE s.cluster_name = $1
-            """,
-                cluster_name,
-            )
-
-        total_users = len(tg_ids)
-        success_count = 0
-        error_count = 0
-
-        for record in tg_ids:
-            tg_id = record["tg_id"]
-            try:
-                # Создаем кнопку для личного кабинета
-                builder = InlineKeyboardBuilder()
-                builder.row(InlineKeyboardButton(text="👤 Личный кабинет", callback_data="profile"))
-                await bot.send_message(chat_id=tg_id, text=text_message, reply_markup=builder.as_markup())
-                success_count += 1
-            except Exception as e:
-                error_count += 1
-                logger.error(f"❌ Ошибка при отправке сообщения пользователю {tg_id}: {e}")
-
-        await message.answer(
-            f"📤 Рассылка завершена:\n"
-            f"👥 Всего пользователей: {total_users}\n"
-            f"✅ Успешно отправлено: {success_count}\n"
-            f"❌ Не доставлено: {error_count}"
-        )
-    except Exception as e:
-        logger.error(f"❗ Ошибка при подключении к базе данных: {e}")
-
-    await state.clear()
-
-
-@router.callback_query(F.data == "backups", IsAdminFilter())
-async def handle_backup(callback_query: CallbackQuery, state: FSMContext):
-    await callback_query.message.answer("💾 Инициализация резервного копирования базы данных...")
-    await backup_database()
-    await callback_query.message.answer("✅ Резервная копия успешно создана и отправлена администратору.")
-
-
-@router.callback_query(F.data == "restart_bot", IsAdminFilter())
-async def handle_restart(callback_query: CallbackQuery, state: FSMContext):
-    await state.set_state(UserEditorState.waiting_for_restart_confirmation)
-    builder = InlineKeyboardBuilder()
-    builder.row(
-        InlineKeyboardButton(text="✅ Да, перезапустить", callback_data="confirm_restart"),
-        InlineKeyboardButton(text="❌ Нет, отмена", callback_data="admin"),
-    )
-    builder.row(InlineKeyboardButton(text="🔙 Вернуться в меню", callback_data="admin"))
-    await callback_query.message.answer(
-        "🤔 Вы уверены, что хотите перезапустить бота?",
-        reply_markup=builder.as_markup(),
-=======
     text = (
         "🤖 Панель администратора"
         f"\n📌 Версия бота: {version}"
@@ -399,7 +24,6 @@
     await callback_query.message.edit_text(
         text=text,
         reply_markup=build_panel_kb()
->>>>>>> 54ce4512
     )
 
 
@@ -407,119 +31,6 @@
     F.data == "admin",
     IsAdminFilter()
 )
-<<<<<<< HEAD
-async def confirm_restart_bot(callback_query: CallbackQuery, state: FSMContext):
-    builder = InlineKeyboardBuilder()
-    builder.row(InlineKeyboardButton(text="🔙 Вернуться в меню", callback_data="admin"))
-    try:
-        subprocess.run(
-            ["sudo", "systemctl", "restart", "bot.service"],
-            check=True,
-            capture_output=True,
-            text=True,
-        )
-        await state.clear()
-        await callback_query.message.answer("🔄 Бот успешно перезапущен.", reply_markup=builder.as_markup())
-    except subprocess.CalledProcessError:
-        await callback_query.message.answer("🔄 Бот успешно перезапущен.", reply_markup=builder.as_markup())
-    except Exception as e:
-        await callback_query.message.answer(
-            f"⚠️ Ошибка при перезагрузке бота: {e.stderr}",
-            reply_markup=builder.as_markup(),
-        )
-
-
-@router.callback_query(F.data == "user_editor", IsAdminFilter())
-async def user_editor_menu(callback_query: CallbackQuery):
-    builder = InlineKeyboardBuilder()
-    builder.row(
-        InlineKeyboardButton(
-            text="🔍 Поиск по названию ключа",
-            callback_data="search_by_key_name",
-        )
-    )
-    builder.row(InlineKeyboardButton(text="🆔 Поиск по Telegram ID", callback_data="search_by_tg_id"))
-    builder.row(InlineKeyboardButton(text="🌐 Поиск по Username", callback_data="search_by_username"))
-    builder.row(InlineKeyboardButton(text="🔙 Вернуться назад", callback_data="admin"))
-    await callback_query.message.answer("👇 Выберите способ поиска пользователя:", reply_markup=builder.as_markup())
-
-
-@router.callback_query(F.data == "ban_user")
-async def handle_ban_user(callback_query: types.CallbackQuery):
-    builder = InlineKeyboardBuilder()
-    builder.row(InlineKeyboardButton(text="📄 Выгрузить в CSV", callback_data="export_to_csv"))
-    builder.row(InlineKeyboardButton(text="🗑️ Удалить из БД", callback_data="delete_banned_users"))
-    builder.row(InlineKeyboardButton(text="⬅️ Назад", callback_data="bot_management"))
-    await callback_query.message.answer(
-        "🚫 Заблокировавшие бота\n\nЗдесь можно просматривать и удалять пользователей, которые забанили вашего бота!",
-        reply_markup=builder.as_markup(),
-    )
-
-
-@router.callback_query(F.data == "export_to_csv")
-async def export_banned_users_to_csv(callback_query: types.CallbackQuery, session: Any):
-    try:
-        banned_users = await session.fetch("SELECT tg_id, blocked_at FROM blocked_users")
-
-        import csv
-        import io
-
-        csv_output = io.StringIO()
-        writer = csv.writer(csv_output)
-        writer.writerow(["tg_id", "blocked_at"])
-        for user in banned_users:
-            writer.writerow([user["tg_id"], user["blocked_at"]])
-
-        csv_output.seek(0)
-
-        document = BufferedInputFile(file=csv_output.getvalue().encode("utf-8"), filename="banned_users.csv")
-
-        builder = InlineKeyboardBuilder()
-        builder.row(InlineKeyboardButton(text="⬅️ Назад", callback_data="bot_management"))
-
-        await callback_query.message.answer_document(
-            document=document,
-            caption="📄 Список заблокировавших бота пользователей",
-            reply_markup=builder.as_markup(),
-        )
-    except Exception as e:
-        builder = InlineKeyboardBuilder()
-        builder.row(InlineKeyboardButton(text="⬅️ Назад", callback_data="bot_management"))
-        await callback_query.message.answer(
-            text=f"Ошибка при выгрузке CSV: {e}",
-            reply_markup=builder.as_markup(),
-        )
-
-
-@router.callback_query(F.data == "delete_banned_users")
-async def delete_banned_users(callback_query: types.CallbackQuery, session: Any):
-    try:
-        blocked_users = await session.fetch("SELECT tg_id FROM blocked_users")
-        blocked_ids = [record["tg_id"] for record in blocked_users]
-
-        if not blocked_ids:
-            await callback_query.message.answer("📂 Нет заблокировавших пользователей для удаления.")
-            return
-
-        for tg_id in blocked_ids:
-            await delete_user_data(session, tg_id)
-
-        await delete_blocked_user(blocked_ids, session)
-
-        builder = InlineKeyboardBuilder()
-        builder.row(InlineKeyboardButton(text="⬅️ Назад", callback_data="bot_management"))
-        await callback_query.message.answer(
-            text=f"🗑️ Удалено данные о {len(blocked_ids)} пользователях и связанных записях.",
-            reply_markup=builder.as_markup(),
-        )
-    except Exception as e:
-        builder = InlineKeyboardBuilder()
-        builder.row(InlineKeyboardButton(text="⬅️ Назад", callback_data="bot_management"))
-        await callback_query.message.answer(
-            text=f"Ошибка при удалении записей: {e}",
-            reply_markup=builder.as_markup(),
-        )
-=======
 async def handle_admin_callback_query(callback_query: CallbackQuery, state: FSMContext):
     await handle_admin_message(callback_query.message, state)
 
@@ -549,5 +60,4 @@
     await callback_query.message.edit_text(
         text="🤖 Управление ботом",
         reply_markup=build_management_kb(),
-    )
->>>>>>> 54ce4512
+    )