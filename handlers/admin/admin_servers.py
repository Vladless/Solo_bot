import asyncpg
from aiogram import F, Router, types
from aiogram.fsm.context import FSMContext
from aiogram.fsm.state import State, StatesGroup
<<<<<<< HEAD
from aiogram.types import InlineKeyboardButton
from aiogram.utils.keyboard import InlineKeyboardBuilder
from py3xui import AsyncApi

from backup import create_backup_and_send_to_admins
from config import ADMIN_PASSWORD, ADMIN_USERNAME, DATABASE_URL, SUPERNODE
=======
from py3xui import AsyncApi

from backup import create_backup_and_send_to_admins
from config import ADMIN_PASSWORD, ADMIN_USERNAME, DATABASE_URL
>>>>>>> 08d64200
from database import check_unique_server_name, get_servers_from_db
from filters.admin import IsAdminFilter
from keyboards.admin.panel_kb import AdminPanelCallback, build_admin_back_kb
from keyboards.admin.servers_kb import build_cancel_kb, build_manage_server_kb, \
    build_delete_server_kb, \
    build_manage_cluster_kb, build_clusters_editor_kb, AdminServerEditorCallback

router = Router()


class AdminServersEditor(StatesGroup):
    waiting_for_cluster_name = State()
    waiting_for_api_url = State()
    waiting_for_inbound_id = State()
    waiting_for_server_name = State()
    waiting_for_subscription_url = State()


@router.callback_query(
    AdminPanelCallback.filter(F.action == "servers"),
    IsAdminFilter(),
)
async def handle_servers_editor(
        callback_query: types.CallbackQuery
):
    servers = await get_servers_from_db()

    text = (
        "<b>🔧 Управление кластерами</b>\n\n"
        "<i>📌 Здесь вы можете добавить новый кластер.</i>\n\n"
        "<i>🌐 <b>Кластеры</b> — это пространство серверов, в пределах которого создается подписка.</i>\n"
        "💡 Если вы хотите выдавать по 1 серверу, то добавьте всего 1 сервер в кластер.\n\n"
        "<i>⚠️ <b>Важно:</b> Кластеры удаляются автоматически, если удалить все серверы внутри них.</i>\n\n"
    )

    await callback_query.message.edit_text(
        text=text,
        parse_mode="HTML",
        reply_markup=build_clusters_editor_kb(servers),
    )


@router.callback_query(
    AdminPanelCallback.filter(F.action == "clusters_add"),
    IsAdminFilter(),
)
async def handle_add_cluster(
        callback_query: types.CallbackQuery,
        state: FSMContext
):
    text = (
        "🔧 <b>Введите имя нового кластера:</b>\n\n"
        "<b>Имя кластера должно быть уникальным!</b>\n"
        "<i>Пример:</i> <code>cluster1</code> или <code>us_east_1</code>"
    )

    await callback_query.message.edit_text(
        text=text,
        parse_mode="HTML",
    )

    await state.set_state(AdminServersEditor.waiting_for_cluster_name)


@router.message(
    AdminServersEditor.waiting_for_cluster_name,
    IsAdminFilter()
)
async def handle_cluster_name_input(
        message: types.Message,
        state: FSMContext
):
    if not message.text:
        await message.answer(
            text="❌ Имя кластера не может быть пустым. Попробуйте снова."
        )
        return

    cluster_name = message.text.strip()
    await state.update_data(cluster_name=cluster_name)

    text = (
        f"<b>Введите имя сервера для кластера {cluster_name}:</b>\n\n"
        "Рекомендуется указать локацию сервера в имени.\n\n"
        "<i>Пример:</i> <code>server-frankfurt1</code>, <code>fra1</code>"
    )

    await message.edit_text(
        text=text,
        parse_mode="HTML",
        reply_markup=build_admin_back_kb("servers"),
    )

    await state.set_state(AdminServersEditor.waiting_for_server_name)


@router.message(
    AdminServersEditor.waiting_for_server_name,
    IsAdminFilter()
)
async def handle_server_name_input(
        message: types.Message,
        state: FSMContext
):
    if not message.text:
        await message.answer(
            text="❌ Имя сервера не может быть пустым. Попробуйте снова."
        )
        return

    server_name = message.text.strip()

    if not await check_unique_server_name(server_name):
        await message.answer(
            text="❌ Сервер с таким именем уже существует. Пожалуйста, выберите другое имя."
        )
        return

    user_data = await state.get_data()
    cluster_name = user_data.get("cluster_name")
    await state.update_data(server_name=server_name)

    text = (
        f"<b>Введите API URL для сервера {server_name} в кластере {cluster_name}:</b>\n\n"
        "API URL должен быть в следующем формате:\n\n"
        "<code>https://your_domain:port/panel_path</code>\n\n"
        "URL должен быть без слэша на конце!\n"
    )

    await message.edit_text(
        text=text,
        parse_mode="HTML",
        reply_markup=build_admin_back_kb("servers"),
    )

    await state.set_state(AdminServersEditor.waiting_for_api_url)


@router.message(
    AdminServersEditor.waiting_for_api_url,
    IsAdminFilter()
)
async def handle_api_url_input(
        message: types.Message,
        state: FSMContext
):
    if not message.text or not message.text.strip().startswith("https://"):
        await message.answer(
            text="❌ API URL должен начинаться с <code>https://</code>. Попробуйте снова.",
            parse_mode="HTML",
        )
        return

    api_url = message.text.strip().rstrip("/")

    user_data = await state.get_data()
    cluster_name = user_data.get("cluster_name")
    server_name = user_data.get("server_name")
    await state.update_data(api_url=api_url)

    text = (
        f"<b>Введите subscription_url для сервера {server_name} в кластере {cluster_name}:</b>\n\n"
        "Subscription URL должен быть в следующем формате:\n\n"
        "<code>https://your_domain:port_sub/sub_path</code>\n\n"
        "URL должен быть без слэша и имени клиента на конце!\n"
        "Его можно увидеть в панели 3x-ui в информации о клиенте."
    )

    await message.edit_text(
        text=text,
        parse_mode="HTML",
        reply_markup=build_cancel_kb(),
    )

    await state.set_state(AdminServersEditor.waiting_for_subscription_url)


@router.message(
    AdminServersEditor.waiting_for_subscription_url,
    IsAdminFilter()
)
async def handle_subscription_url_input(
        message: types.Message,
        state: FSMContext
):
    if not message.text or not message.text.strip().startswith("https://"):
        await message.answer(
            text="❌ subscription_url должен начинаться с <code>https://</code>. Попробуйте снова.",
            parse_mode="HTML",
        )
        return

    subscription_url = message.text.strip().rstrip("/")

    user_data = await state.get_data()
    cluster_name = user_data.get("cluster_name")
    server_name = user_data.get("server_name")
    await state.update_data(subscription_url=subscription_url)

    text = (
        f"<b>Введите inbound_id для сервера {server_name} в кластере {cluster_name}:</b>\n\n"
        "Это номер подключения vless в вашей панели 3x-ui. Обычно это <b>1</b> при чистой настройке по гайду.\n\n"
    )

    await message.edit_text(
        text=text,
        parse_mode="HTML",
        reply_markup=build_admin_back_kb("servers"),
    )
    await state.set_state(AdminServersEditor.waiting_for_inbound_id)


@router.message(
    AdminServersEditor.waiting_for_inbound_id,
    IsAdminFilter()
)
async def handle_inbound_id_input(
        message: types.Message,
        state: FSMContext
):
    inbound_id = message.text.strip()

    if not inbound_id.isdigit():
        await message.answer(
            text="❌ inbound_id должен быть числовым значением. Попробуйте снова."
        )
        return

    user_data = await state.get_data()
    cluster_name = user_data.get("cluster_name")
    server_name = user_data.get("server_name")
    api_url = user_data.get("api_url")
    subscription_url = user_data.get("subscription_url")

    conn = await asyncpg.connect(DATABASE_URL)
    await conn.execute(
        """
        INSERT INTO servers (cluster_name, server_name, api_url, subscription_url, inbound_id) 
        VALUES ($1, $2, $3, $4, $5)
        """,
        cluster_name,
        server_name,
        api_url,
        subscription_url,
        inbound_id,
    )
    await conn.close()

    await message.edit_text(
        text=f"✅ Кластер {cluster_name} и сервер {server_name} успешно добавлены!",
        reply_markup=build_admin_back_kb("servers"),
    )

    await state.clear()


@router.callback_query(
    AdminServerEditorCallback.filter(F.action == "clusters_manage"),
    IsAdminFilter()
)
async def handle_manage_cluster(
        callback_query: types.CallbackQuery,
        callback_data: AdminServerEditorCallback,
):
    cluster_name = callback_data.data

    servers = await get_servers_from_db()
    cluster_servers = servers.get(cluster_name, [])

    await callback_query.message.edit_text(
        text=f"🔧 Управление серверами для кластера {cluster_name}",
        reply_markup=build_manage_cluster_kb(cluster_servers, cluster_name),
    )

<<<<<<< HEAD
    builder.row(
        InlineKeyboardButton(
            text="🌐 Доступность серверов",
            callback_data=f"server_availability|{cluster_name}",
        )
    )

    builder.row(
        InlineKeyboardButton(
            text="💾 Создать бэкап кластера",
            callback_data=f"backup_cluster|{cluster_name}",
        )
    )

    builder.row(
        InlineKeyboardButton(
            text="🔄 Синхронизировать",
            callback_data=f"sync_cluster|{cluster_name}",
        )
    )

    builder.row(
        InlineKeyboardButton(
            text="🔙 Назад в управление кластерами", callback_data="servers_editor"
        )
    )

    await callback_query.message.answer(
        f"🔧 Управление серверами для кластера {cluster_name}",
        reply_markup=builder.as_markup(),
    )


@router.callback_query(F.data.startswith("sync_cluster|"), IsAdminFilter())
async def sync_cluster_handler(callback_query: types.CallbackQuery):
    """Обработчик для синхронизации ключей на всех серверах выбранного кластера."""
    cluster_name = callback_query.data.split("|")[1]

    conn = await asyncpg.connect(DATABASE_URL)
    try:
        query_keys = """
            SELECT tg_id, client_id, email, expiry_time
            FROM keys
            WHERE server_id = $1
        """
        keys_to_sync = await conn.fetch(query_keys, cluster_name)

        if not keys_to_sync:
            await callback_query.message.answer(
                f"❌ Нет ключей для синхронизации в кластере {cluster_name}.",
                reply_markup=InlineKeyboardBuilder()
                .row(
                    InlineKeyboardButton(
                        text="🔙 Назад", callback_data="servers_editor"
                    )
                )
                .as_markup(),
            )
            return

        servers = await get_servers_from_db()
        cluster_servers = servers.get(cluster_name, [])

        for key in keys_to_sync:
            for server_info in cluster_servers:
                try:
                    await create_key_on_cluster(
                        cluster_name,
                        key["tg_id"],
                        key["client_id"],
                        key["email"],
                        key["expiry_time"],
                    )
                    await asyncio.sleep(0.6)
                except Exception as e:
                    logger.error(f"Ошибка при добавлении ключа {key['client_id']} в кластер {cluster_name}: {e}")

        await callback_query.message.answer(
            f"✅ Ключи успешно синхронизированы для кластера {cluster_name}.",
            reply_markup=InlineKeyboardBuilder()
            .row(InlineKeyboardButton(text="🔙 Назад", callback_data="servers_editor"))
            .as_markup(),
        )
    except Exception as e:
        logger.error(f"Ошибка синхронизации ключей в кластере {cluster_name}: {e}")
        await callback_query.message.answer(
            f"❌ Произошла ошибка при синхронизации: {e}",
            reply_markup=InlineKeyboardBuilder()
            .row(InlineKeyboardButton(text="🔙 Назад", callback_data="servers_editor"))
            .as_markup(),
        )
    finally:
        await conn.close()
=======
>>>>>>> 08d64200

@router.callback_query(
    AdminServerEditorCallback.filter(F.action == "servers_availability"),
    IsAdminFilter()
)
async def handle_check_server_availability(
        callback_query: types.CallbackQuery,
        callback_data: AdminServerEditorCallback
):
    cluster_name = callback_data.data

    servers = await get_servers_from_db()
    cluster_servers = servers.get(cluster_name, [])

    if not cluster_servers:
        await callback_query.message.answer(
            text=f"Кластер '{cluster_name}' не содержит серверов."
        )
        return

    text = (
        f"🖥️ Проверка доступности серверов для кластера {cluster_name}.\n\n"
        "Это может занять до 1 минуты, пожалуйста, подождите..."
    )

    in_progress_message = await callback_query.message.answer(
        text=text
    )

    text = (
        f"🖥️ Проверка доступности серверов для кластера {cluster_name} завершена:\n\n"
    )

    for server in cluster_servers:
        xui = AsyncApi(
            server["api_url"], username=ADMIN_USERNAME, password=ADMIN_PASSWORD
        )

        try:
            await xui.login()

            online_users = len(await xui.client.online())
            text += (
                f"🌍 {server['server_name']}: {online_users} активных пользователей.\n"
            )

        except Exception as e:
            text += f"❌ {server['server_name']}: Не удалось получить информацию. Ошибка: {e}\n"

    await in_progress_message.edit_text(
        text=text,
        reply_markup=build_admin_back_kb("servers")
    )


@router.callback_query(
    AdminServerEditorCallback.filter(F.action == "servers_manage"),
    IsAdminFilter()
)
async def handle_manage_server(
        callback_query: types.CallbackQuery,
        callback_data: AdminServerEditorCallback
):
    server_name = callback_data.data
    servers = await get_servers_from_db()

    cluster_name, server = next(
        ((c, s) for c, cs in servers.items()
         for s in cs if s["server_name"] == server_name),
        (None, None)
    )

    if server:
        api_url = server["api_url"]
        subscription_url = server["subscription_url"]
        inbound_id = server["inbound_id"]

        text = (
            f"<b>🔧 Информация о сервере {server_name}:</b>\n\n"
            f"<b>📡 API URL:</b> {api_url}\n"
            f"<b>🌐 Subscription URL:</b> {subscription_url}\n"
            f"<b>🔑 Inbound ID:</b> {inbound_id}"
        )

        await callback_query.message.edit_text(
            text=text,
            parse_mode="HTML",
            reply_markup=build_manage_server_kb(server_name, cluster_name),
        )
    else:
        await callback_query.message.edit_text(
            text="❌ Сервер не найден."
        )


@router.callback_query(
    AdminServerEditorCallback.filter(F.action == "servers_delete"),
    IsAdminFilter()
)
async def handle_delete_server(
        callback_query: types.CallbackQuery,
        callback_data: AdminServerEditorCallback
):
    server_name = callback_data.data

    await callback_query.message.edit_text(
        text=f"🗑️ Вы уверены, что хотите удалить сервер {server_name}?",
        reply_markup=build_delete_server_kb(server_name),
    )


@router.callback_query(
    AdminServerEditorCallback.filter(F.action == "servers_delete_confirm"),
    IsAdminFilter()
)
async def handle_confirm_delete_server(
        callback_query: types.CallbackQuery,
        callback_data: AdminServerEditorCallback
):
    server_name = callback_data.data

    conn = await asyncpg.connect(DATABASE_URL)
    await conn.execute(
        """
        DELETE FROM servers WHERE server_name = $1
        """,
        server_name,
    )
    await conn.close()

    await callback_query.message.edit_text(
        text=f"🗑️ Сервер {server_name} успешно удален.",
        reply_markup=build_admin_back_kb("servers")
    )


@router.callback_query(
    AdminServerEditorCallback.filter(F.action == "servers_add"),
    IsAdminFilter()
)
async def handle_add_server(
        callback_query: types.CallbackQuery,
        callback_data: AdminServerEditorCallback,
        state: FSMContext
):
    cluster_name = callback_data.data

    await state.update_data(cluster_name=cluster_name)

    text = (
        f"<b>Введите имя сервера для кластера {cluster_name}:</b>\n\n"
        "Рекомендуется указать локацию сервера в имени.\n\n"
        "<i>Пример:</i> <code>server-asia</code>, <code>server-europe</code>"
    )

    await callback_query.message.edit_text(
        text=text,
        parse_mode="HTML",
        reply_markup=build_admin_back_kb("servers"),
    )

    await state.set_state(AdminServersEditor.waiting_for_server_name)


@router.callback_query(
    AdminServerEditorCallback.filter(F.action == "clusters_backup"),
    IsAdminFilter()
)
async def handle_backup_cluster(
        callback_query: types.CallbackQuery,
        callback_data: AdminServerEditorCallback,
):
    cluster_name = callback_data.data

    servers = await get_servers_from_db()
    cluster_servers = servers.get(cluster_name, [])

    for server in cluster_servers:
        xui = AsyncApi(
            server["api_url"],
            username=ADMIN_USERNAME,
            password=ADMIN_PASSWORD,
        )
        await create_backup_and_send_to_admins(xui)

    text = (
        f"<b>Бэкап для кластера {cluster_name} был успешно создан и отправлен администраторам!</b>\n\n"
        f"🔔 <i>Бэкапы отправлены в боты панелей.</i>"
    )

    await callback_query.message.edit_text(
        text=text,
        parse_mode="HTML",
        reply_markup=build_admin_back_kb("servers"),
    )<|MERGE_RESOLUTION|>--- conflicted
+++ resolved
@@ -2,19 +2,10 @@
 from aiogram import F, Router, types
 from aiogram.fsm.context import FSMContext
 from aiogram.fsm.state import State, StatesGroup
-<<<<<<< HEAD
-from aiogram.types import InlineKeyboardButton
-from aiogram.utils.keyboard import InlineKeyboardBuilder
-from py3xui import AsyncApi
-
-from backup import create_backup_and_send_to_admins
-from config import ADMIN_PASSWORD, ADMIN_USERNAME, DATABASE_URL, SUPERNODE
-=======
 from py3xui import AsyncApi
 
 from backup import create_backup_and_send_to_admins
 from config import ADMIN_PASSWORD, ADMIN_USERNAME, DATABASE_URL
->>>>>>> 08d64200
 from database import check_unique_server_name, get_servers_from_db
 from filters.admin import IsAdminFilter
 from keyboards.admin.panel_kb import AdminPanelCallback, build_admin_back_kb
@@ -289,102 +280,6 @@
         reply_markup=build_manage_cluster_kb(cluster_servers, cluster_name),
     )
 
-<<<<<<< HEAD
-    builder.row(
-        InlineKeyboardButton(
-            text="🌐 Доступность серверов",
-            callback_data=f"server_availability|{cluster_name}",
-        )
-    )
-
-    builder.row(
-        InlineKeyboardButton(
-            text="💾 Создать бэкап кластера",
-            callback_data=f"backup_cluster|{cluster_name}",
-        )
-    )
-
-    builder.row(
-        InlineKeyboardButton(
-            text="🔄 Синхронизировать",
-            callback_data=f"sync_cluster|{cluster_name}",
-        )
-    )
-
-    builder.row(
-        InlineKeyboardButton(
-            text="🔙 Назад в управление кластерами", callback_data="servers_editor"
-        )
-    )
-
-    await callback_query.message.answer(
-        f"🔧 Управление серверами для кластера {cluster_name}",
-        reply_markup=builder.as_markup(),
-    )
-
-
-@router.callback_query(F.data.startswith("sync_cluster|"), IsAdminFilter())
-async def sync_cluster_handler(callback_query: types.CallbackQuery):
-    """Обработчик для синхронизации ключей на всех серверах выбранного кластера."""
-    cluster_name = callback_query.data.split("|")[1]
-
-    conn = await asyncpg.connect(DATABASE_URL)
-    try:
-        query_keys = """
-            SELECT tg_id, client_id, email, expiry_time
-            FROM keys
-            WHERE server_id = $1
-        """
-        keys_to_sync = await conn.fetch(query_keys, cluster_name)
-
-        if not keys_to_sync:
-            await callback_query.message.answer(
-                f"❌ Нет ключей для синхронизации в кластере {cluster_name}.",
-                reply_markup=InlineKeyboardBuilder()
-                .row(
-                    InlineKeyboardButton(
-                        text="🔙 Назад", callback_data="servers_editor"
-                    )
-                )
-                .as_markup(),
-            )
-            return
-
-        servers = await get_servers_from_db()
-        cluster_servers = servers.get(cluster_name, [])
-
-        for key in keys_to_sync:
-            for server_info in cluster_servers:
-                try:
-                    await create_key_on_cluster(
-                        cluster_name,
-                        key["tg_id"],
-                        key["client_id"],
-                        key["email"],
-                        key["expiry_time"],
-                    )
-                    await asyncio.sleep(0.6)
-                except Exception as e:
-                    logger.error(f"Ошибка при добавлении ключа {key['client_id']} в кластер {cluster_name}: {e}")
-
-        await callback_query.message.answer(
-            f"✅ Ключи успешно синхронизированы для кластера {cluster_name}.",
-            reply_markup=InlineKeyboardBuilder()
-            .row(InlineKeyboardButton(text="🔙 Назад", callback_data="servers_editor"))
-            .as_markup(),
-        )
-    except Exception as e:
-        logger.error(f"Ошибка синхронизации ключей в кластере {cluster_name}: {e}")
-        await callback_query.message.answer(
-            f"❌ Произошла ошибка при синхронизации: {e}",
-            reply_markup=InlineKeyboardBuilder()
-            .row(InlineKeyboardButton(text="🔙 Назад", callback_data="servers_editor"))
-            .as_markup(),
-        )
-    finally:
-        await conn.close()
-=======
->>>>>>> 08d64200
 
 @router.callback_query(
     AdminServerEditorCallback.filter(F.action == "servers_availability"),
