<<<<<<< HEAD
import asyncio
from typing import Any

=======
>>>>>>> 5f43bb6e
import asyncpg
from aiogram import F, Router, types
from aiogram.fsm.context import FSMContext
from aiogram.fsm.state import State, StatesGroup
from py3xui import AsyncApi

from backup import create_backup_and_send_to_admins
from config import ADMIN_PASSWORD, ADMIN_USERNAME, DATABASE_URL
from database import create_server, check_unique_server_name, delete_server, get_keys_by_server, get_servers
from filters.admin import IsAdminFilter
from keyboards.admin.panel_kb import AdminPanelCallback, build_admin_back_kb
from keyboards.admin.servers_kb import build_manage_server_kb, \
    build_delete_server_kb, \
    build_manage_cluster_kb, build_clusters_editor_kb, AdminServerEditorCallback

router = Router()


class AdminServersEditor(StatesGroup):
    waiting_for_cluster_name = State()
    waiting_for_api_url = State()
    waiting_for_inbound_id = State()
    waiting_for_server_name = State()
    waiting_for_subscription_url = State()


<<<<<<< HEAD
@router.callback_query(F.data == "servers_editor", IsAdminFilter())
async def handle_servers_editor(callback_query: types.CallbackQuery, session: Any):
    servers = await get_servers(session)

    builder = InlineKeyboardBuilder()

    for cluster_name, cluster_servers in servers.items():
        builder.row(InlineKeyboardButton(text=f"⚙️ {cluster_name}", callback_data=f"manage_cluster|{cluster_name}"))

    builder.row(InlineKeyboardButton(text="➕ Добавить кластер", callback_data="add_cluster"))
    builder.row(InlineKeyboardButton(text="⬅️ Назад в админку", callback_data="admin"))

    await callback_query.message.answer(
=======
@router.callback_query(
    AdminPanelCallback.filter(F.action == "servers"),
    IsAdminFilter(),
)
async def handle_servers(
        callback_query: types.CallbackQuery
):
    servers = await get_servers_from_db()

    text = (
>>>>>>> 5f43bb6e
        "<b>🔧 Управление кластерами</b>\n\n"
        "<i>📌 Здесь вы можете добавить новый кластер.</i>\n\n"
        "<i>🌐 <b>Кластеры</b> — это пространство серверов, в пределах которого создается подписка.</i>\n"
        "💡 Если вы хотите выдавать по 1 серверу, то добавьте всего 1 сервер в кластер.\n\n"
<<<<<<< HEAD
        "<i>⚠️ <b>Важно:</b> Кластеры удаляются автоматически, если удалить все серверы внутри них.</i>\n\n",
        reply_markup=builder.as_markup(),
=======
        "<i>⚠️ <b>Важно:</b> Кластеры удаляются автоматически, если удалить все серверы внутри них.</i>\n\n"
    )

    await callback_query.message.edit_text(
        text=text,
        reply_markup=build_clusters_editor_kb(servers),
>>>>>>> 5f43bb6e
    )


@router.callback_query(
    AdminPanelCallback.filter(F.action == "clusters_add"),
    IsAdminFilter(),
)
async def handle_clusters_add(
        callback_query: types.CallbackQuery,
        state: FSMContext
):
    text = (
        "🔧 <b>Введите имя нового кластера:</b>\n\n"
<<<<<<< HEAD
        "<b>Имя кластера должно быть уникальным и на английском языке.</b>\n"
        "<i>Пример:</i> <code>cluster2</code> или <code>us_east_1</code>"
=======
        "<b>Имя кластера должно быть уникальным!</b>\n"
        "<i>Пример:</i> <code>cluster1</code> или <code>us_east_1</code>"
>>>>>>> 5f43bb6e
    )

    await callback_query.message.edit_text(
        text=text,
        reply_markup=build_admin_back_kb("servers")
    )

    await state.set_state(AdminServersEditor.waiting_for_cluster_name)


<<<<<<< HEAD
    if cluster_name == "❌ Отменить":
        await state.clear()
        builder = InlineKeyboardBuilder()
        builder.row(InlineKeyboardButton(text="🔧 Управление кластерами", callback_data="servers_editor"))
=======
@router.message(
    AdminServersEditor.waiting_for_cluster_name,
    IsAdminFilter()
)
async def handle_cluster_name_input(
        message: types.Message,
        state: FSMContext
):
    if not message.text:
>>>>>>> 5f43bb6e
        await message.answer(
            text="❌ Имя кластера не может быть пустым. Попробуйте снова.",
            reply_markup=build_admin_back_kb("servers")
        )
        return

    cluster_name = message.text.strip()
    await state.update_data(cluster_name=cluster_name)

<<<<<<< HEAD
    builder = InlineKeyboardBuilder()
    builder.row(InlineKeyboardButton(text="❌ Отменить", callback_data="servers_editor"))

    await message.answer(
        f"<b>Введите имя сервера для кластера {cluster_name}:</b>\n\n"
        "Рекомендуется указать локацию сервера в имени.\n\n"
        "<i>Пример:</i> <code>server-asia</code>, <code>server-europe</code>",
        reply_markup=builder.as_markup(),
=======
    text = (
        f"<b>Введите имя сервера для кластера {cluster_name}:</b>\n\n"
        "Рекомендуется указать локацию и номер сервера в имени.\n\n"
        "<i>Пример:</i> <code>de1</code>, <code>fra1</code>, <code>fi2</code>"
    )

    await message.answer(
        text=text,
        reply_markup=build_admin_back_kb("servers"),
>>>>>>> 5f43bb6e
    )

    await state.set_state(AdminServersEditor.waiting_for_server_name)

<<<<<<< HEAD
@router.message(UserEditorState.waiting_for_server_name, IsAdminFilter())
async def handle_server_name_input(message: types.Message, state: FSMContext, session: Any):
    server_name = message.text.strip()

    if server_name == "❌ Отменить":
        await state.clear()
        builder = InlineKeyboardBuilder()
        builder.row(InlineKeyboardButton(text="🔧 Управление кластерами", callback_data="servers_editor"))
=======

@router.message(
    AdminServersEditor.waiting_for_server_name,
    IsAdminFilter()
)
async def handle_server_name_input(
        message: types.Message,
        state: FSMContext
):
    if not message.text:
>>>>>>> 5f43bb6e
        await message.answer(
            text="❌ Имя сервера не может быть пустым. Попробуйте снова.",
            reply_markup=build_admin_back_kb("servers")
        )
        return

    server_name = message.text.strip()

<<<<<<< HEAD
    server_unique = await check_unique_server_name(server_name, session)
    if not server_unique:
        await message.answer("❌ Сервер с таким именем уже существует. Пожалуйста, выберите другое имя.")
=======
    if not await check_unique_server_name(server_name):
        await message.answer(
            text="❌ Сервер с таким именем уже существует. Пожалуйста, выберите другое имя.",
            reply_markup=build_admin_back_kb("servers")
        )
>>>>>>> 5f43bb6e
        return

    user_data = await state.get_data()
    cluster_name = user_data.get("cluster_name")
    await state.update_data(server_name=server_name)

<<<<<<< HEAD
    builder = InlineKeyboardBuilder()
    builder.row(InlineKeyboardButton(text="❌ Отменить", callback_data="servers_editor"))

    await message.answer(
        f"<b>Введите API URL для сервера {server_name} в кластере {cluster_name}:</b>\n\n"
        "API URL должен быть в следующем формате:\n\n"
        "<code>https://your_domain:port/panel_path</code>\n\n"
        "URL должен быть без слэша на конце!\n",
        reply_markup=builder.as_markup(),
=======
    text = (
        f"<b>Введите API URL для сервера {server_name} в кластере {cluster_name}:</b>\n\n"
        "API URL должен быть в следующем формате:\n\n"
        "<code>https://your_domain:port/panel_path</code>\n\n"
        "URL должен быть без слэша на конце!\n"
>>>>>>> 5f43bb6e
    )

    await message.answer(
        text=text,
        reply_markup=build_admin_back_kb("servers"),
    )

    await state.set_state(AdminServersEditor.waiting_for_api_url)

<<<<<<< HEAD
    if api_url == "❌ Отменить":
        await state.clear()
        builder = InlineKeyboardBuilder()
        builder.row(InlineKeyboardButton(text="🔧 Управление кластерами", callback_data="servers_editor"))
        await message.answer(
            "Процесс создания кластера был отменен. Вы вернулись в меню управления серверами.",
            reply_markup=builder.as_markup(),
        )
        return
=======
>>>>>>> 5f43bb6e

@router.message(
    AdminServersEditor.waiting_for_api_url,
    IsAdminFilter()
)
async def handle_api_url_input(
        message: types.Message,
        state: FSMContext
):
    if not message.text or not message.text.strip().startswith("https://"):
        await message.answer(
<<<<<<< HEAD
            "❌ API URL должен начинаться с <code>https://</code>. Попробуйте снова.",
=======
            text="❌ API URL должен начинаться с <code>https://</code>. Попробуйте снова.",
            reply_markup=build_admin_back_kb("servers")
>>>>>>> 5f43bb6e
        )
        return

    api_url = message.text.strip().rstrip("/")

    user_data = await state.get_data()
    cluster_name = user_data.get("cluster_name")
    server_name = user_data.get("server_name")
    await state.update_data(api_url=api_url)

<<<<<<< HEAD
    builder = InlineKeyboardBuilder()
    builder.row(InlineKeyboardButton(text="❌ Отменить", callback_data="servers_editor"))

    await message.answer(
=======
    text = (
>>>>>>> 5f43bb6e
        f"<b>Введите subscription_url для сервера {server_name} в кластере {cluster_name}:</b>\n\n"
        "Subscription URL должен быть в следующем формате:\n\n"
        "<code>https://your_domain:port_sub/sub_path</code>\n\n"
        "URL должен быть без слэша и имени клиента на конце!\n"
<<<<<<< HEAD
        "Его можно увидеть в панели 3x-ui в информации о клиенте.",
        reply_markup=builder.as_markup(),
=======
        "Его можно увидеть в панели 3x-ui в информации о клиенте."
>>>>>>> 5f43bb6e
    )

    await message.answer(
        text=text,
        reply_markup=build_admin_back_kb("servers"),
    )

    await state.set_state(AdminServersEditor.waiting_for_subscription_url)

<<<<<<< HEAD
    if subscription_url == "❌ Отменить":
        await state.clear()
        builder = InlineKeyboardBuilder()
        builder.row(InlineKeyboardButton(text="🔧 Управление кластерами", callback_data="servers_editor"))
        await message.answer(
            "Процесс создания кластера был отменен. Вы вернулись в меню управления серверами.",
            reply_markup=builder.as_markup(),
        )
        return
=======
>>>>>>> 5f43bb6e

@router.message(
    AdminServersEditor.waiting_for_subscription_url,
    IsAdminFilter()
)
async def handle_subscription_url_input(
        message: types.Message,
        state: FSMContext
):
    if not message.text or not message.text.strip().startswith("https://"):
        await message.answer(
<<<<<<< HEAD
            "❌ subscription_url должен начинаться с <code>https://</code>. Попробуйте снова.",
=======
            text="❌ subscription_url должен начинаться с <code>https://</code>. Попробуйте снова.",
            reply_markup=build_admin_back_kb("servers")
>>>>>>> 5f43bb6e
        )
        return

    subscription_url = message.text.strip().rstrip("/")

    user_data = await state.get_data()
    cluster_name = user_data.get("cluster_name")
    server_name = user_data.get("server_name")
    await state.update_data(subscription_url=subscription_url)

<<<<<<< HEAD
    builder = InlineKeyboardBuilder()
    builder.row(InlineKeyboardButton(text="❌ Отменить", callback_data="servers_editor"))

    await message.answer(
        f"<b>Введите inbound_id для сервера {server_name} в кластере {cluster_name}:</b>\n\n"
        "Это номер подключения vless в вашей панели 3x-ui. Обычно это <b>1</b> при чистой настройке по гайду.\n\n",
        reply_markup=builder.as_markup(),
=======
    text = (
        f"<b>Введите inbound_id для сервера {server_name} в кластере {cluster_name}:</b>\n\n"
        "Это номер подключения vless в вашей панели 3x-ui. Обычно это <b>1</b> при чистой настройке по гайду.\n\n"
    )

    await message.answer(
        text=text,
        reply_markup=build_admin_back_kb("servers"),
>>>>>>> 5f43bb6e
    )
    await state.set_state(AdminServersEditor.waiting_for_inbound_id)


<<<<<<< HEAD
@router.message(UserEditorState.waiting_for_inbound_id, IsAdminFilter())
async def handle_inbound_id_input(message: types.Message, state: FSMContext, session: Any):
    inbound_id = message.text.strip()

    if not inbound_id.isdigit():
        await message.answer("❌ inbound_id должен быть числовым значением. Попробуйте снова.")
=======
@router.message(
    AdminServersEditor.waiting_for_inbound_id,
    IsAdminFilter()
)
async def handle_inbound_id_input(
        message: types.Message,
        state: FSMContext
):
    inbound_id = message.text.strip()

    if not inbound_id.isdigit():
        await message.answer(
            text="❌ inbound_id должен быть числовым значением. Попробуйте снова.",
            reply_markup=build_admin_back_kb("servers")
        )
>>>>>>> 5f43bb6e
        return

    user_data = await state.get_data()
    cluster_name = user_data.get("cluster_name")
    server_name = user_data.get("server_name")
    api_url = user_data.get("api_url")
    subscription_url = user_data.get("subscription_url")

    await create_server(
        cluster_name=cluster_name,
        server_name=server_name,
        api_url=api_url,
        subscription_url=subscription_url,
        inbound_id=inbound_id,
        session=session,
    )

<<<<<<< HEAD
    builder = InlineKeyboardBuilder()
    builder.row(InlineKeyboardButton(text="⬅️ Назад к кластерам", callback_data="servers_editor"))

=======
>>>>>>> 5f43bb6e
    await message.answer(
        text=f"✅ Кластер {cluster_name} и сервер {server_name} успешно добавлены!",
        reply_markup=build_admin_back_kb("servers"),
    )

    await state.clear()


<<<<<<< HEAD
@router.callback_query(F.data.startswith("manage_cluster|"), IsAdminFilter())
async def handle_manage_cluster(callback_query: types.CallbackQuery, state: FSMContext, session: Any):
    cluster_name = callback_query.data.split("|")[1]
=======
@router.callback_query(
    AdminServerEditorCallback.filter(F.action == "clusters_manage"),
    IsAdminFilter()
)
async def handle_clusters_manage(
        callback_query: types.CallbackQuery,
        callback_data: AdminServerEditorCallback,
):
    cluster_name = callback_data.data
>>>>>>> 5f43bb6e

    servers = await get_servers(session)
    cluster_servers = servers.get(cluster_name, [])

<<<<<<< HEAD
    builder = InlineKeyboardBuilder()

    for server in cluster_servers:
        builder.row(
            InlineKeyboardButton(
                text=f"🌍 {server['server_name']}",
                callback_data=f"manage_server|{server['server_name']}",
            )
        )

    builder.row(InlineKeyboardButton(text="➕ Добавить сервер", callback_data=f"add_server|{cluster_name}"))

    builder.row(
        InlineKeyboardButton(
            text="🌐 Доступность серверов",
            callback_data=f"server_availability|{cluster_name}",
        )
    )

    builder.row(
        InlineKeyboardButton(
            text="💾 Создать бэкап кластера",
            callback_data=f"backup_cluster|{cluster_name}",
        )
    )

    builder.row(
        InlineKeyboardButton(
            text="🔄 Синхронизировать",
            callback_data=f"sync_cluster|{cluster_name}",
        )
    )

    builder.row(InlineKeyboardButton(text="⬅️ Назад в управление кластерами", callback_data="servers_editor"))

    await callback_query.message.answer(
        f"🔧 Управление серверами для кластера {cluster_name}",
        reply_markup=builder.as_markup(),
    )


@router.callback_query(F.data.startswith("sync_cluster|"), IsAdminFilter())
async def sync_cluster_handler(callback_query: types.CallbackQuery, session: Any):
    """Обработчик для синхронизации ключей на всех серверах выбранного кластера."""
    cluster_name = callback_query.data.split("|")[1]

    try:
        keys_to_sync = await get_keys_by_server(None, cluster_name, session)

        if not keys_to_sync:
            await callback_query.message.answer(
                f"❌ Нет ключей для синхронизации в кластере {cluster_name}.",
                reply_markup=InlineKeyboardBuilder()
                .row(InlineKeyboardButton(text="⬅️ Назад", callback_data="servers_editor"))
                .as_markup(),
            )
            return

        servers = await get_servers(session)
        cluster_servers = servers.get(cluster_name, [])

        for key in keys_to_sync:
            for server_info in cluster_servers:
                try:
                    await create_key_on_cluster(
                        cluster_name,
                        key["tg_id"],
                        key["client_id"],
                        key["email"],
                        key["expiry_time"],
                    )
                    await asyncio.sleep(0.6)
                except Exception as e:
                    logger.error(f"Ошибка при добавлении ключа {key['client_id']} в кластер {cluster_name}: {e}")

        await callback_query.message.answer(
            f"✅ Ключи успешно синхронизированы для кластера {cluster_name}.",
            reply_markup=InlineKeyboardBuilder()
            .row(InlineKeyboardButton(text="⬅️ Назад", callback_data="servers_editor"))
            .as_markup(),
        )
    except Exception as e:
        logger.error(f"Ошибка синхронизации ключей в кластере {cluster_name}: {e}")
        await callback_query.message.answer(
            f"❌ Произошла ошибка при синхронизации: {e}",
            reply_markup=InlineKeyboardBuilder()
            .row(InlineKeyboardButton(text="⬅️ Назад", callback_data="servers_editor"))
            .as_markup(),
        )


@router.callback_query(F.data.startswith("server_availability|"), IsAdminFilter())
async def handle_check_server_availability(callback_query: types.CallbackQuery, session: Any):
    cluster_name = callback_query.data.split("|")[1]
=======
    await callback_query.message.edit_text(
        text=f"🔧 Управление серверами для кластера {cluster_name}",
        reply_markup=build_manage_cluster_kb(cluster_servers, cluster_name),
    )


@router.callback_query(
    AdminServerEditorCallback.filter(F.action == "servers_availability"),
    IsAdminFilter()
)
async def handle_servers_availability(
        callback_query: types.CallbackQuery,
        callback_data: AdminServerEditorCallback
):
    cluster_name = callback_data.data
>>>>>>> 5f43bb6e

    servers = await get_servers(session)
    cluster_servers = servers.get(cluster_name, [])

    if not cluster_servers:
        await callback_query.message.answer(
            text=f"Кластер '{cluster_name}' не содержит серверов."
        )
        return

    text = (
        f"🖥️ Проверка доступности серверов для кластера {cluster_name}.\n\n"
        "Это может занять до 1 минуты, пожалуйста, подождите..."
    )

<<<<<<< HEAD
    availability_message = f"🖥️ Проверка доступности серверов для кластера {cluster_name} завершена:\n\n"
=======
    in_progress_message = await callback_query.message.answer(
        text=text
    )

    text = (
        f"🖥️ Проверка доступности серверов для кластера {cluster_name} завершена:\n\n"
    )
>>>>>>> 5f43bb6e

    for server in cluster_servers:
        xui = AsyncApi(server["api_url"], username=ADMIN_USERNAME, password=ADMIN_PASSWORD)

        try:
            await xui.login()

            online_users = len(await xui.client.online())
<<<<<<< HEAD
            availability_message += f"🌍 {server['server_name']}: {online_users} активных пользователей.\n"

        except Exception as e:
            availability_message += f"❌ {server['server_name']}: Не удалось получить информацию. Ошибка: {e}\n"

    builder = InlineKeyboardBuilder()
    builder.row(InlineKeyboardButton(text="⬅️ Назад", callback_data=f"manage_cluster|{cluster_name}"))

    await in_progress_message.edit_text(availability_message, reply_markup=builder.as_markup())

    await callback_query.answer()


@router.callback_query(F.data.startswith("manage_server|"), IsAdminFilter())
async def handle_manage_server(callback_query: types.CallbackQuery, state: FSMContext, session: Any):
    server_name = callback_query.data.split("|")[1]

    servers = await get_servers(session)

    server = None
    cluster_name = None
    for cluster, cluster_servers in servers.items():
        server = next((s for s in cluster_servers if s["server_name"] == server_name), None)
        if server:
            cluster_name = cluster
            break
=======
            text += (
                f"🌍 {server['server_name']}: {online_users} активных пользователей.\n"
            )

        except Exception as e:
            text += f"❌ {server['server_name']}: Не удалось получить информацию. Ошибка: {e}\n"

    await in_progress_message.edit_text(
        text=text,
        reply_markup=build_admin_back_kb("servers")
    )


@router.callback_query(
    AdminServerEditorCallback.filter(F.action == "servers_manage"),
    IsAdminFilter()
)
async def handle_servers_manage(
        callback_query: types.CallbackQuery,
        callback_data: AdminServerEditorCallback
):
    server_name = callback_data.data
    servers = await get_servers_from_db()

    cluster_name, server = next(
        ((c, s) for c, cs in servers.items()
         for s in cs if s["server_name"] == server_name),
        (None, None)
    )
>>>>>>> 5f43bb6e

    if server:
        api_url = server["api_url"]
        subscription_url = server["subscription_url"]
        inbound_id = server["inbound_id"]

<<<<<<< HEAD
        builder = InlineKeyboardBuilder()
        builder.row(InlineKeyboardButton(text="🗑️ Удалить", callback_data=f"delete_server|{server_name}"))
        builder.row(InlineKeyboardButton(text="⬅️ Назад", callback_data=f"manage_cluster|{cluster_name}"))

        await callback_query.message.answer(
            f"<b>🔧 Информация о сервере {server_name}:</b>\n\n"
            f"<b>📡 API URL:</b> {api_url}\n"
            f"<b>🌐 Subscription URL:</b> {subscription_url}\n"
            f"<b>🔑 Inbound ID:</b> {inbound_id}",
            reply_markup=builder.as_markup(),
=======
        text = (
            f"<b>🔧 Информация о сервере {server_name}:</b>\n\n"
            f"<b>📡 API URL:</b> {api_url}\n"
            f"<b>🌐 Subscription URL:</b> {subscription_url}\n"
            f"<b>🔑 Inbound ID:</b> {inbound_id}"
>>>>>>> 5f43bb6e
        )

        await callback_query.message.edit_text(
            text=text,
            reply_markup=build_manage_server_kb(server_name, cluster_name),
        )
    else:
        await callback_query.message.edit_text(
            text="❌ Сервер не найден."
        )


<<<<<<< HEAD
    builder = InlineKeyboardBuilder()
    builder.row(
        InlineKeyboardButton(text="✅ Да", callback_data=f"confirm_delete_server|{server_name}"),
        InlineKeyboardButton(text="❌ Нет", callback_data=f"manage_server|{server_name}"),
    )
=======
@router.callback_query(
    AdminServerEditorCallback.filter(F.action == "servers_delete"),
    IsAdminFilter()
)
async def handle_servers_delete(
        callback_query: types.CallbackQuery,
        callback_data: AdminServerEditorCallback
):
    server_name = callback_data.data
>>>>>>> 5f43bb6e

    await callback_query.message.edit_text(
        text=f"🗑️ Вы уверены, что хотите удалить сервер {server_name}?",
        reply_markup=build_delete_server_kb(server_name),
    )


<<<<<<< HEAD
@router.callback_query(F.data.startswith("confirm_delete_server|"), IsAdminFilter())
async def handle_confirm_delete_server(callback_query: types.CallbackQuery, state: FSMContext, session: Any):
    server_name = callback_query.data.split("|")[1]
=======
@router.callback_query(
    AdminServerEditorCallback.filter(F.action == "servers_delete_confirm"),
    IsAdminFilter()
)
async def handle_servers_delete_confirm(
        callback_query: types.CallbackQuery,
        callback_data: AdminServerEditorCallback
):
    server_name = callback_data.data
>>>>>>> 5f43bb6e

    await delete_server(server_name, session)

<<<<<<< HEAD
    builder = InlineKeyboardBuilder()
    builder.row(InlineKeyboardButton(text="⬅️ Назад в управление кластерами", callback_data="servers_editor"))

    await callback_query.message.answer(f"🗑️ Сервер {server_name} успешно удален.", reply_markup=builder.as_markup())
=======
    await callback_query.message.edit_text(
        text=f"🗑️ Сервер {server_name} успешно удален.",
        reply_markup=build_admin_back_kb("servers")
    )
>>>>>>> 5f43bb6e


@router.callback_query(
    AdminServerEditorCallback.filter(F.action == "servers_add"),
    IsAdminFilter()
)
async def handle_servers_add(
        callback_query: types.CallbackQuery,
        callback_data: AdminServerEditorCallback,
        state: FSMContext
):
    cluster_name = callback_data.data

    await state.update_data(cluster_name=cluster_name)

<<<<<<< HEAD
    builder = InlineKeyboardBuilder()
    builder.row(InlineKeyboardButton(text="❌ Отменить", callback_data="servers_editor"))

    await callback_query.message.answer(
        f"<b>Введите имя сервера для кластера {cluster_name}:</b>\n\n"
        "Рекомендуется указать локацию сервера в имени.\n\n"
        "<i>Пример:</i> <code>server-asia</code>, <code>server-europe</code>",
        reply_markup=builder.as_markup(),
=======
    text = (
        f"<b>Введите имя сервера для кластера {cluster_name}:</b>\n\n"
        "Рекомендуется указать локацию сервера в имени.\n\n"
        "<i>Пример:</i> <code>server-asia</code>, <code>server-europe</code>"
>>>>>>> 5f43bb6e
    )

    await callback_query.message.edit_text(
        text=text,
        reply_markup=build_admin_back_kb("servers"),
    )

    await state.set_state(AdminServersEditor.waiting_for_server_name)

<<<<<<< HEAD
@router.callback_query(F.data.startswith("backup_cluster|"), IsAdminFilter())
async def handle_backup_cluster(callback_query: types.CallbackQuery, session: Any):
    cluster_name = callback_query.data.split("|")[1]
=======

@router.callback_query(
    AdminServerEditorCallback.filter(F.action == "clusters_backup"),
    IsAdminFilter()
)
async def handle_clusters_backup(
        callback_query: types.CallbackQuery,
        callback_data: AdminServerEditorCallback,
):
    cluster_name = callback_data.data
>>>>>>> 5f43bb6e

    servers = await get_servers(session)
    cluster_servers = servers.get(cluster_name, [])

    for server in cluster_servers:
        xui = AsyncApi(
            server["api_url"],
            username=ADMIN_USERNAME,
            password=ADMIN_PASSWORD,
        )
        await create_backup_and_send_to_admins(xui)

<<<<<<< HEAD
    builder = InlineKeyboardBuilder()
    builder.row(InlineKeyboardButton(text="⬅️ Назад", callback_data="servers_editor"))

    await callback_query.message.answer(
        f"<b>Бэкап для кластера {cluster_name} был успешно создан и отправлен администраторам!</b>\n\n"
        f"🔔 <i>Бэкапы отправлены в боты панелей.</i>",
        reply_markup=builder.as_markup(),
=======
    text = (
        f"<b>Бэкап для кластера {cluster_name} был успешно создан и отправлен администраторам!</b>\n\n"
        f"🔔 <i>Бэкапы отправлены в боты панелей.</i>"
>>>>>>> 5f43bb6e
    )

    await callback_query.message.edit_text(
        text=text,
        reply_markup=build_admin_back_kb("servers"),
    )<|MERGE_RESOLUTION|>--- conflicted
+++ resolved
@@ -1,9 +1,3 @@
-<<<<<<< HEAD
-import asyncio
-from typing import Any
-
-=======
->>>>>>> 5f43bb6e
 import asyncpg
 from aiogram import F, Router, types
 from aiogram.fsm.context import FSMContext
@@ -30,21 +24,6 @@
     waiting_for_subscription_url = State()
 
 
-<<<<<<< HEAD
-@router.callback_query(F.data == "servers_editor", IsAdminFilter())
-async def handle_servers_editor(callback_query: types.CallbackQuery, session: Any):
-    servers = await get_servers(session)
-
-    builder = InlineKeyboardBuilder()
-
-    for cluster_name, cluster_servers in servers.items():
-        builder.row(InlineKeyboardButton(text=f"⚙️ {cluster_name}", callback_data=f"manage_cluster|{cluster_name}"))
-
-    builder.row(InlineKeyboardButton(text="➕ Добавить кластер", callback_data="add_cluster"))
-    builder.row(InlineKeyboardButton(text="⬅️ Назад в админку", callback_data="admin"))
-
-    await callback_query.message.answer(
-=======
 @router.callback_query(
     AdminPanelCallback.filter(F.action == "servers"),
     IsAdminFilter(),
@@ -55,22 +34,16 @@
     servers = await get_servers_from_db()
 
     text = (
->>>>>>> 5f43bb6e
         "<b>🔧 Управление кластерами</b>\n\n"
         "<i>📌 Здесь вы можете добавить новый кластер.</i>\n\n"
         "<i>🌐 <b>Кластеры</b> — это пространство серверов, в пределах которого создается подписка.</i>\n"
         "💡 Если вы хотите выдавать по 1 серверу, то добавьте всего 1 сервер в кластер.\n\n"
-<<<<<<< HEAD
-        "<i>⚠️ <b>Важно:</b> Кластеры удаляются автоматически, если удалить все серверы внутри них.</i>\n\n",
-        reply_markup=builder.as_markup(),
-=======
         "<i>⚠️ <b>Важно:</b> Кластеры удаляются автоматически, если удалить все серверы внутри них.</i>\n\n"
     )
 
     await callback_query.message.edit_text(
         text=text,
         reply_markup=build_clusters_editor_kb(servers),
->>>>>>> 5f43bb6e
     )
 
 
@@ -84,13 +57,8 @@
 ):
     text = (
         "🔧 <b>Введите имя нового кластера:</b>\n\n"
-<<<<<<< HEAD
-        "<b>Имя кластера должно быть уникальным и на английском языке.</b>\n"
-        "<i>Пример:</i> <code>cluster2</code> или <code>us_east_1</code>"
-=======
         "<b>Имя кластера должно быть уникальным!</b>\n"
         "<i>Пример:</i> <code>cluster1</code> или <code>us_east_1</code>"
->>>>>>> 5f43bb6e
     )
 
     await callback_query.message.edit_text(
@@ -101,12 +69,6 @@
     await state.set_state(AdminServersEditor.waiting_for_cluster_name)
 
 
-<<<<<<< HEAD
-    if cluster_name == "❌ Отменить":
-        await state.clear()
-        builder = InlineKeyboardBuilder()
-        builder.row(InlineKeyboardButton(text="🔧 Управление кластерами", callback_data="servers_editor"))
-=======
 @router.message(
     AdminServersEditor.waiting_for_cluster_name,
     IsAdminFilter()
@@ -116,7 +78,6 @@
         state: FSMContext
 ):
     if not message.text:
->>>>>>> 5f43bb6e
         await message.answer(
             text="❌ Имя кластера не может быть пустым. Попробуйте снова.",
             reply_markup=build_admin_back_kb("servers")
@@ -126,16 +87,6 @@
     cluster_name = message.text.strip()
     await state.update_data(cluster_name=cluster_name)
 
-<<<<<<< HEAD
-    builder = InlineKeyboardBuilder()
-    builder.row(InlineKeyboardButton(text="❌ Отменить", callback_data="servers_editor"))
-
-    await message.answer(
-        f"<b>Введите имя сервера для кластера {cluster_name}:</b>\n\n"
-        "Рекомендуется указать локацию сервера в имени.\n\n"
-        "<i>Пример:</i> <code>server-asia</code>, <code>server-europe</code>",
-        reply_markup=builder.as_markup(),
-=======
     text = (
         f"<b>Введите имя сервера для кластера {cluster_name}:</b>\n\n"
         "Рекомендуется указать локацию и номер сервера в имени.\n\n"
@@ -145,21 +96,10 @@
     await message.answer(
         text=text,
         reply_markup=build_admin_back_kb("servers"),
->>>>>>> 5f43bb6e
     )
 
     await state.set_state(AdminServersEditor.waiting_for_server_name)
 
-<<<<<<< HEAD
-@router.message(UserEditorState.waiting_for_server_name, IsAdminFilter())
-async def handle_server_name_input(message: types.Message, state: FSMContext, session: Any):
-    server_name = message.text.strip()
-
-    if server_name == "❌ Отменить":
-        await state.clear()
-        builder = InlineKeyboardBuilder()
-        builder.row(InlineKeyboardButton(text="🔧 Управление кластерами", callback_data="servers_editor"))
-=======
 
 @router.message(
     AdminServersEditor.waiting_for_server_name,
@@ -170,7 +110,6 @@
         state: FSMContext
 ):
     if not message.text:
->>>>>>> 5f43bb6e
         await message.answer(
             text="❌ Имя сервера не может быть пустым. Попробуйте снова.",
             reply_markup=build_admin_back_kb("servers")
@@ -179,40 +118,22 @@
 
     server_name = message.text.strip()
 
-<<<<<<< HEAD
-    server_unique = await check_unique_server_name(server_name, session)
-    if not server_unique:
-        await message.answer("❌ Сервер с таким именем уже существует. Пожалуйста, выберите другое имя.")
-=======
     if not await check_unique_server_name(server_name):
         await message.answer(
             text="❌ Сервер с таким именем уже существует. Пожалуйста, выберите другое имя.",
             reply_markup=build_admin_back_kb("servers")
         )
->>>>>>> 5f43bb6e
         return
 
     user_data = await state.get_data()
     cluster_name = user_data.get("cluster_name")
     await state.update_data(server_name=server_name)
 
-<<<<<<< HEAD
-    builder = InlineKeyboardBuilder()
-    builder.row(InlineKeyboardButton(text="❌ Отменить", callback_data="servers_editor"))
-
-    await message.answer(
-        f"<b>Введите API URL для сервера {server_name} в кластере {cluster_name}:</b>\n\n"
-        "API URL должен быть в следующем формате:\n\n"
-        "<code>https://your_domain:port/panel_path</code>\n\n"
-        "URL должен быть без слэша на конце!\n",
-        reply_markup=builder.as_markup(),
-=======
     text = (
         f"<b>Введите API URL для сервера {server_name} в кластере {cluster_name}:</b>\n\n"
         "API URL должен быть в следующем формате:\n\n"
         "<code>https://your_domain:port/panel_path</code>\n\n"
         "URL должен быть без слэша на конце!\n"
->>>>>>> 5f43bb6e
     )
 
     await message.answer(
@@ -222,18 +143,6 @@
 
     await state.set_state(AdminServersEditor.waiting_for_api_url)
 
-<<<<<<< HEAD
-    if api_url == "❌ Отменить":
-        await state.clear()
-        builder = InlineKeyboardBuilder()
-        builder.row(InlineKeyboardButton(text="🔧 Управление кластерами", callback_data="servers_editor"))
-        await message.answer(
-            "Процесс создания кластера был отменен. Вы вернулись в меню управления серверами.",
-            reply_markup=builder.as_markup(),
-        )
-        return
-=======
->>>>>>> 5f43bb6e
 
 @router.message(
     AdminServersEditor.waiting_for_api_url,
@@ -245,12 +154,8 @@
 ):
     if not message.text or not message.text.strip().startswith("https://"):
         await message.answer(
-<<<<<<< HEAD
-            "❌ API URL должен начинаться с <code>https://</code>. Попробуйте снова.",
-=======
             text="❌ API URL должен начинаться с <code>https://</code>. Попробуйте снова.",
             reply_markup=build_admin_back_kb("servers")
->>>>>>> 5f43bb6e
         )
         return
 
@@ -261,24 +166,12 @@
     server_name = user_data.get("server_name")
     await state.update_data(api_url=api_url)
 
-<<<<<<< HEAD
-    builder = InlineKeyboardBuilder()
-    builder.row(InlineKeyboardButton(text="❌ Отменить", callback_data="servers_editor"))
-
-    await message.answer(
-=======
-    text = (
->>>>>>> 5f43bb6e
+    text = (
         f"<b>Введите subscription_url для сервера {server_name} в кластере {cluster_name}:</b>\n\n"
         "Subscription URL должен быть в следующем формате:\n\n"
         "<code>https://your_domain:port_sub/sub_path</code>\n\n"
         "URL должен быть без слэша и имени клиента на конце!\n"
-<<<<<<< HEAD
-        "Его можно увидеть в панели 3x-ui в информации о клиенте.",
-        reply_markup=builder.as_markup(),
-=======
         "Его можно увидеть в панели 3x-ui в информации о клиенте."
->>>>>>> 5f43bb6e
     )
 
     await message.answer(
@@ -288,18 +181,6 @@
 
     await state.set_state(AdminServersEditor.waiting_for_subscription_url)
 
-<<<<<<< HEAD
-    if subscription_url == "❌ Отменить":
-        await state.clear()
-        builder = InlineKeyboardBuilder()
-        builder.row(InlineKeyboardButton(text="🔧 Управление кластерами", callback_data="servers_editor"))
-        await message.answer(
-            "Процесс создания кластера был отменен. Вы вернулись в меню управления серверами.",
-            reply_markup=builder.as_markup(),
-        )
-        return
-=======
->>>>>>> 5f43bb6e
 
 @router.message(
     AdminServersEditor.waiting_for_subscription_url,
@@ -311,12 +192,8 @@
 ):
     if not message.text or not message.text.strip().startswith("https://"):
         await message.answer(
-<<<<<<< HEAD
-            "❌ subscription_url должен начинаться с <code>https://</code>. Попробуйте снова.",
-=======
             text="❌ subscription_url должен начинаться с <code>https://</code>. Попробуйте снова.",
             reply_markup=build_admin_back_kb("servers")
->>>>>>> 5f43bb6e
         )
         return
 
@@ -327,15 +204,6 @@
     server_name = user_data.get("server_name")
     await state.update_data(subscription_url=subscription_url)
 
-<<<<<<< HEAD
-    builder = InlineKeyboardBuilder()
-    builder.row(InlineKeyboardButton(text="❌ Отменить", callback_data="servers_editor"))
-
-    await message.answer(
-        f"<b>Введите inbound_id для сервера {server_name} в кластере {cluster_name}:</b>\n\n"
-        "Это номер подключения vless в вашей панели 3x-ui. Обычно это <b>1</b> при чистой настройке по гайду.\n\n",
-        reply_markup=builder.as_markup(),
-=======
     text = (
         f"<b>Введите inbound_id для сервера {server_name} в кластере {cluster_name}:</b>\n\n"
         "Это номер подключения vless в вашей панели 3x-ui. Обычно это <b>1</b> при чистой настройке по гайду.\n\n"
@@ -344,19 +212,10 @@
     await message.answer(
         text=text,
         reply_markup=build_admin_back_kb("servers"),
->>>>>>> 5f43bb6e
     )
     await state.set_state(AdminServersEditor.waiting_for_inbound_id)
 
 
-<<<<<<< HEAD
-@router.message(UserEditorState.waiting_for_inbound_id, IsAdminFilter())
-async def handle_inbound_id_input(message: types.Message, state: FSMContext, session: Any):
-    inbound_id = message.text.strip()
-
-    if not inbound_id.isdigit():
-        await message.answer("❌ inbound_id должен быть числовым значением. Попробуйте снова.")
-=======
 @router.message(
     AdminServersEditor.waiting_for_inbound_id,
     IsAdminFilter()
@@ -372,7 +231,6 @@
             text="❌ inbound_id должен быть числовым значением. Попробуйте снова.",
             reply_markup=build_admin_back_kb("servers")
         )
->>>>>>> 5f43bb6e
         return
 
     user_data = await state.get_data()
@@ -381,21 +239,20 @@
     api_url = user_data.get("api_url")
     subscription_url = user_data.get("subscription_url")
 
-    await create_server(
-        cluster_name=cluster_name,
-        server_name=server_name,
-        api_url=api_url,
-        subscription_url=subscription_url,
-        inbound_id=inbound_id,
-        session=session,
-    )
-
-<<<<<<< HEAD
-    builder = InlineKeyboardBuilder()
-    builder.row(InlineKeyboardButton(text="⬅️ Назад к кластерам", callback_data="servers_editor"))
-
-=======
->>>>>>> 5f43bb6e
+    conn = await asyncpg.connect(DATABASE_URL)
+    await conn.execute(
+        """
+        INSERT INTO servers (cluster_name, server_name, api_url, subscription_url, inbound_id) 
+        VALUES ($1, $2, $3, $4, $5)
+        """,
+        cluster_name,
+        server_name,
+        api_url,
+        subscription_url,
+        inbound_id,
+    )
+    await conn.close()
+
     await message.answer(
         text=f"✅ Кластер {cluster_name} и сервер {server_name} успешно добавлены!",
         reply_markup=build_admin_back_kb("servers"),
@@ -404,11 +261,6 @@
     await state.clear()
 
 
-<<<<<<< HEAD
-@router.callback_query(F.data.startswith("manage_cluster|"), IsAdminFilter())
-async def handle_manage_cluster(callback_query: types.CallbackQuery, state: FSMContext, session: Any):
-    cluster_name = callback_query.data.split("|")[1]
-=======
 @router.callback_query(
     AdminServerEditorCallback.filter(F.action == "clusters_manage"),
     IsAdminFilter()
@@ -418,107 +270,10 @@
         callback_data: AdminServerEditorCallback,
 ):
     cluster_name = callback_data.data
->>>>>>> 5f43bb6e
 
     servers = await get_servers(session)
     cluster_servers = servers.get(cluster_name, [])
 
-<<<<<<< HEAD
-    builder = InlineKeyboardBuilder()
-
-    for server in cluster_servers:
-        builder.row(
-            InlineKeyboardButton(
-                text=f"🌍 {server['server_name']}",
-                callback_data=f"manage_server|{server['server_name']}",
-            )
-        )
-
-    builder.row(InlineKeyboardButton(text="➕ Добавить сервер", callback_data=f"add_server|{cluster_name}"))
-
-    builder.row(
-        InlineKeyboardButton(
-            text="🌐 Доступность серверов",
-            callback_data=f"server_availability|{cluster_name}",
-        )
-    )
-
-    builder.row(
-        InlineKeyboardButton(
-            text="💾 Создать бэкап кластера",
-            callback_data=f"backup_cluster|{cluster_name}",
-        )
-    )
-
-    builder.row(
-        InlineKeyboardButton(
-            text="🔄 Синхронизировать",
-            callback_data=f"sync_cluster|{cluster_name}",
-        )
-    )
-
-    builder.row(InlineKeyboardButton(text="⬅️ Назад в управление кластерами", callback_data="servers_editor"))
-
-    await callback_query.message.answer(
-        f"🔧 Управление серверами для кластера {cluster_name}",
-        reply_markup=builder.as_markup(),
-    )
-
-
-@router.callback_query(F.data.startswith("sync_cluster|"), IsAdminFilter())
-async def sync_cluster_handler(callback_query: types.CallbackQuery, session: Any):
-    """Обработчик для синхронизации ключей на всех серверах выбранного кластера."""
-    cluster_name = callback_query.data.split("|")[1]
-
-    try:
-        keys_to_sync = await get_keys_by_server(None, cluster_name, session)
-
-        if not keys_to_sync:
-            await callback_query.message.answer(
-                f"❌ Нет ключей для синхронизации в кластере {cluster_name}.",
-                reply_markup=InlineKeyboardBuilder()
-                .row(InlineKeyboardButton(text="⬅️ Назад", callback_data="servers_editor"))
-                .as_markup(),
-            )
-            return
-
-        servers = await get_servers(session)
-        cluster_servers = servers.get(cluster_name, [])
-
-        for key in keys_to_sync:
-            for server_info in cluster_servers:
-                try:
-                    await create_key_on_cluster(
-                        cluster_name,
-                        key["tg_id"],
-                        key["client_id"],
-                        key["email"],
-                        key["expiry_time"],
-                    )
-                    await asyncio.sleep(0.6)
-                except Exception as e:
-                    logger.error(f"Ошибка при добавлении ключа {key['client_id']} в кластер {cluster_name}: {e}")
-
-        await callback_query.message.answer(
-            f"✅ Ключи успешно синхронизированы для кластера {cluster_name}.",
-            reply_markup=InlineKeyboardBuilder()
-            .row(InlineKeyboardButton(text="⬅️ Назад", callback_data="servers_editor"))
-            .as_markup(),
-        )
-    except Exception as e:
-        logger.error(f"Ошибка синхронизации ключей в кластере {cluster_name}: {e}")
-        await callback_query.message.answer(
-            f"❌ Произошла ошибка при синхронизации: {e}",
-            reply_markup=InlineKeyboardBuilder()
-            .row(InlineKeyboardButton(text="⬅️ Назад", callback_data="servers_editor"))
-            .as_markup(),
-        )
-
-
-@router.callback_query(F.data.startswith("server_availability|"), IsAdminFilter())
-async def handle_check_server_availability(callback_query: types.CallbackQuery, session: Any):
-    cluster_name = callback_query.data.split("|")[1]
-=======
     await callback_query.message.edit_text(
         text=f"🔧 Управление серверами для кластера {cluster_name}",
         reply_markup=build_manage_cluster_kb(cluster_servers, cluster_name),
@@ -534,7 +289,6 @@
         callback_data: AdminServerEditorCallback
 ):
     cluster_name = callback_data.data
->>>>>>> 5f43bb6e
 
     servers = await get_servers(session)
     cluster_servers = servers.get(cluster_name, [])
@@ -550,9 +304,6 @@
         "Это может занять до 1 минуты, пожалуйста, подождите..."
     )
 
-<<<<<<< HEAD
-    availability_message = f"🖥️ Проверка доступности серверов для кластера {cluster_name} завершена:\n\n"
-=======
     in_progress_message = await callback_query.message.answer(
         text=text
     )
@@ -560,7 +311,6 @@
     text = (
         f"🖥️ Проверка доступности серверов для кластера {cluster_name} завершена:\n\n"
     )
->>>>>>> 5f43bb6e
 
     for server in cluster_servers:
         xui = AsyncApi(server["api_url"], username=ADMIN_USERNAME, password=ADMIN_PASSWORD)
@@ -569,34 +319,6 @@
             await xui.login()
 
             online_users = len(await xui.client.online())
-<<<<<<< HEAD
-            availability_message += f"🌍 {server['server_name']}: {online_users} активных пользователей.\n"
-
-        except Exception as e:
-            availability_message += f"❌ {server['server_name']}: Не удалось получить информацию. Ошибка: {e}\n"
-
-    builder = InlineKeyboardBuilder()
-    builder.row(InlineKeyboardButton(text="⬅️ Назад", callback_data=f"manage_cluster|{cluster_name}"))
-
-    await in_progress_message.edit_text(availability_message, reply_markup=builder.as_markup())
-
-    await callback_query.answer()
-
-
-@router.callback_query(F.data.startswith("manage_server|"), IsAdminFilter())
-async def handle_manage_server(callback_query: types.CallbackQuery, state: FSMContext, session: Any):
-    server_name = callback_query.data.split("|")[1]
-
-    servers = await get_servers(session)
-
-    server = None
-    cluster_name = None
-    for cluster, cluster_servers in servers.items():
-        server = next((s for s in cluster_servers if s["server_name"] == server_name), None)
-        if server:
-            cluster_name = cluster
-            break
-=======
             text += (
                 f"🌍 {server['server_name']}: {online_users} активных пользователей.\n"
             )
@@ -626,31 +348,17 @@
          for s in cs if s["server_name"] == server_name),
         (None, None)
     )
->>>>>>> 5f43bb6e
 
     if server:
         api_url = server["api_url"]
         subscription_url = server["subscription_url"]
         inbound_id = server["inbound_id"]
 
-<<<<<<< HEAD
-        builder = InlineKeyboardBuilder()
-        builder.row(InlineKeyboardButton(text="🗑️ Удалить", callback_data=f"delete_server|{server_name}"))
-        builder.row(InlineKeyboardButton(text="⬅️ Назад", callback_data=f"manage_cluster|{cluster_name}"))
-
-        await callback_query.message.answer(
-            f"<b>🔧 Информация о сервере {server_name}:</b>\n\n"
-            f"<b>📡 API URL:</b> {api_url}\n"
-            f"<b>🌐 Subscription URL:</b> {subscription_url}\n"
-            f"<b>🔑 Inbound ID:</b> {inbound_id}",
-            reply_markup=builder.as_markup(),
-=======
         text = (
             f"<b>🔧 Информация о сервере {server_name}:</b>\n\n"
             f"<b>📡 API URL:</b> {api_url}\n"
             f"<b>🌐 Subscription URL:</b> {subscription_url}\n"
             f"<b>🔑 Inbound ID:</b> {inbound_id}"
->>>>>>> 5f43bb6e
         )
 
         await callback_query.message.edit_text(
@@ -663,13 +371,6 @@
         )
 
 
-<<<<<<< HEAD
-    builder = InlineKeyboardBuilder()
-    builder.row(
-        InlineKeyboardButton(text="✅ Да", callback_data=f"confirm_delete_server|{server_name}"),
-        InlineKeyboardButton(text="❌ Нет", callback_data=f"manage_server|{server_name}"),
-    )
-=======
 @router.callback_query(
     AdminServerEditorCallback.filter(F.action == "servers_delete"),
     IsAdminFilter()
@@ -679,7 +380,6 @@
         callback_data: AdminServerEditorCallback
 ):
     server_name = callback_data.data
->>>>>>> 5f43bb6e
 
     await callback_query.message.edit_text(
         text=f"🗑️ Вы уверены, что хотите удалить сервер {server_name}?",
@@ -687,11 +387,6 @@
     )
 
 
-<<<<<<< HEAD
-@router.callback_query(F.data.startswith("confirm_delete_server|"), IsAdminFilter())
-async def handle_confirm_delete_server(callback_query: types.CallbackQuery, state: FSMContext, session: Any):
-    server_name = callback_query.data.split("|")[1]
-=======
 @router.callback_query(
     AdminServerEditorCallback.filter(F.action == "servers_delete_confirm"),
     IsAdminFilter()
@@ -701,21 +396,13 @@
         callback_data: AdminServerEditorCallback
 ):
     server_name = callback_data.data
->>>>>>> 5f43bb6e
 
     await delete_server(server_name, session)
 
-<<<<<<< HEAD
-    builder = InlineKeyboardBuilder()
-    builder.row(InlineKeyboardButton(text="⬅️ Назад в управление кластерами", callback_data="servers_editor"))
-
-    await callback_query.message.answer(f"🗑️ Сервер {server_name} успешно удален.", reply_markup=builder.as_markup())
-=======
     await callback_query.message.edit_text(
         text=f"🗑️ Сервер {server_name} успешно удален.",
         reply_markup=build_admin_back_kb("servers")
     )
->>>>>>> 5f43bb6e
 
 
 @router.callback_query(
@@ -731,21 +418,10 @@
 
     await state.update_data(cluster_name=cluster_name)
 
-<<<<<<< HEAD
-    builder = InlineKeyboardBuilder()
-    builder.row(InlineKeyboardButton(text="❌ Отменить", callback_data="servers_editor"))
-
-    await callback_query.message.answer(
-        f"<b>Введите имя сервера для кластера {cluster_name}:</b>\n\n"
-        "Рекомендуется указать локацию сервера в имени.\n\n"
-        "<i>Пример:</i> <code>server-asia</code>, <code>server-europe</code>",
-        reply_markup=builder.as_markup(),
-=======
     text = (
         f"<b>Введите имя сервера для кластера {cluster_name}:</b>\n\n"
         "Рекомендуется указать локацию сервера в имени.\n\n"
         "<i>Пример:</i> <code>server-asia</code>, <code>server-europe</code>"
->>>>>>> 5f43bb6e
     )
 
     await callback_query.message.edit_text(
@@ -755,11 +431,6 @@
 
     await state.set_state(AdminServersEditor.waiting_for_server_name)
 
-<<<<<<< HEAD
-@router.callback_query(F.data.startswith("backup_cluster|"), IsAdminFilter())
-async def handle_backup_cluster(callback_query: types.CallbackQuery, session: Any):
-    cluster_name = callback_query.data.split("|")[1]
-=======
 
 @router.callback_query(
     AdminServerEditorCallback.filter(F.action == "clusters_backup"),
@@ -770,7 +441,6 @@
         callback_data: AdminServerEditorCallback,
 ):
     cluster_name = callback_data.data
->>>>>>> 5f43bb6e
 
     servers = await get_servers(session)
     cluster_servers = servers.get(cluster_name, [])
@@ -783,19 +453,9 @@
         )
         await create_backup_and_send_to_admins(xui)
 
-<<<<<<< HEAD
-    builder = InlineKeyboardBuilder()
-    builder.row(InlineKeyboardButton(text="⬅️ Назад", callback_data="servers_editor"))
-
-    await callback_query.message.answer(
-        f"<b>Бэкап для кластера {cluster_name} был успешно создан и отправлен администраторам!</b>\n\n"
-        f"🔔 <i>Бэкапы отправлены в боты панелей.</i>",
-        reply_markup=builder.as_markup(),
-=======
     text = (
         f"<b>Бэкап для кластера {cluster_name} был успешно создан и отправлен администраторам!</b>\n\n"
         f"🔔 <i>Бэкапы отправлены в боты панелей.</i>"
->>>>>>> 5f43bb6e
     )
 
     await callback_query.message.edit_text(
