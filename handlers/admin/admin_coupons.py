--- conflicted
+++ resolved
@@ -4,11 +4,7 @@
 from aiogram.fsm.context import FSMContext
 from aiogram.fsm.state import State, StatesGroup
 
-<<<<<<< HEAD
-from database import create_coupon, delete_coupon, get_all_coupons
-=======
-from database import delete_coupon_from_db, get_all_coupons, create_coupon
->>>>>>> 54ce4512
+from database import delete_coupon, get_all_coupons, create_coupon
 from filters.admin import IsAdminFilter
 from keyboards.admin.coupons_kb import build_coupons_kb, build_coupons_list_kb, AdminCouponDeleteCallback
 from keyboards.admin.panel_kb import AdminPanelCallback, build_admin_back_kb
@@ -34,20 +30,6 @@
     )
 
 
-<<<<<<< HEAD
-@router.callback_query(F.data == "coupons_editor", IsAdminFilter())
-async def show_coupon_management_menu(callback_query: types.CallbackQuery, state: FSMContext):
-    await state.clear()
-    builder = InlineKeyboardBuilder()
-    builder.row(InlineKeyboardButton(text="➕ Создать купон", callback_data="create_coupon"))
-    builder.row(InlineKeyboardButton(text="🎟️ Купоны", callback_data="coupons"))
-    builder.row(InlineKeyboardButton(text="⬅️ Назад", callback_data="admin"))
-    await callback_query.message.answer("🛠 Меню управления купонами:", reply_markup=builder.as_markup())
-
-
-@router.callback_query(F.data.startswith("coupons"), IsAdminFilter())
-async def show_coupon_list(callback_query: types.CallbackQuery, session: Any):
-=======
 @router.callback_query(
     AdminPanelCallback.filter(F.action == "coupons_create"),
     IsAdminFilter(),
@@ -139,7 +121,6 @@
         callback_query: types.CallbackQuery,
         session: Any
 ):
->>>>>>> 54ce4512
     try:
         page = int(callback_query.data.split(":")[1]) if ":" in callback_query.data else 1
         per_page = 10
@@ -149,18 +130,6 @@
         current_page = result["current_page"]
 
         if not coupons:
-<<<<<<< HEAD
-            builder = InlineKeyboardBuilder()
-            builder.row(InlineKeyboardButton(text="⬅️ Назад", callback_data="coupons_editor"))
-            await callback_query.message.answer(
-                "❌ На данный момент нет доступных купонов. 🚫\nВы можете вернуться в меню управления. 🔙",
-                reply_markup=builder.as_markup(),
-            )
-            return
-
-        coupon_list = f"📜 Список купонов (страница {current_page} из {total_pages}):\n\n"
-        builder = InlineKeyboardBuilder()
-=======
             await callback_query.message.edit_text(
                 text="❌ На данный момент нет доступных купонов!",
                 reply_markup=build_admin_back_kb("coupons"),
@@ -169,7 +138,6 @@
 
         kb = build_coupons_list_kb(coupons)
         coupon_list = "📜 Список всех купонов:\n\n"
->>>>>>> 54ce4512
 
         for coupon in coupons:
             coupon_list += (
@@ -178,27 +146,11 @@
                 f"🔢 <b>Лимит использования:</b> {coupon['usage_limit']} раз\n"
                 f"✅ <b>Использовано:</b> {coupon['usage_count']} раз\n\n"
             )
-<<<<<<< HEAD
-            builder.row(
-                InlineKeyboardButton(
-                    text=f"❌ Удалить {coupon['code']}", callback_data=f"delete_coupon_{coupon['code']}"
-                )
-            )
-
-        if current_page > 1:
-            builder.row(InlineKeyboardButton(text="⬅️ Предыдущая", callback_data=f"coupons:{current_page - 1}"))
-        if current_page < total_pages:
-            builder.row(InlineKeyboardButton(text="➡️ Следующая", callback_data=f"coupons:{current_page + 1}"))
-
-        builder.row(InlineKeyboardButton(text="⬅️ Назад", callback_data="coupons_editor"))
-        await callback_query.message.answer(coupon_list, reply_markup=builder.as_markup())
-=======
 
         await callback_query.message.edit_text(
             text=coupon_list,
             reply_markup=kb
         )
->>>>>>> 54ce4512
 
     except Exception as e:
         logger.error(f"Ошибка при получении списка купонов: {e}")
@@ -225,74 +177,7 @@
             await callback_query.message.edit_text(
                 text=f"❌ Купон с кодом <b>{coupon_code}</b> не найден.",
             )
-<<<<<<< HEAD
-            await show_coupon_list(callback_query, session)
-
-    except Exception as e:
-        logger.error(f"Ошибка при удалении купона: {e}")
-
-
-@router.callback_query(F.data == "create_coupon", IsAdminFilter())
-async def handle_create_coupon(callback_query: types.CallbackQuery, state: FSMContext):
-    builder = InlineKeyboardBuilder()
-    builder.row(InlineKeyboardButton(text="⬅️ Назад", callback_data="coupons_editor"))
-
-    await callback_query.message.answer(
-        "🎫 <b>Введите данные для создания купона в формате:</b>\n\n"
-        "📝 <i>код</i> 💰 <i>сумма</i> 🔢 <i>лимит</i>\n\n"
-        "Пример: <b>'COUPON1 50 5'</b> 👈\n\n",
-        reply_markup=builder.as_markup(),
-    )
-    await state.set_state(AdminCouponsState.waiting_for_coupon_data)
-
-
-@router.message(AdminCouponsState.waiting_for_coupon_data, IsAdminFilter())
-async def process_coupon_data(message: types.Message, state: FSMContext, session: Any):
-    text = message.text.strip()
-
-    parts = text.split()
-
-    builder = InlineKeyboardBuilder()
-    builder.row(InlineKeyboardButton(text="⬅️ Назад", callback_data="coupons_editor"))
-
-    if len(parts) != 3:
-        await message.answer(
-            "❌ <b>Некорректный формат!</b> 📝 Пожалуйста, введите данные в формате:\n"
-            "🏷️ <b>код</b> 💰 <b>сумма</b> 🔢 <b>лимит</b>\n"
-            "Пример: <b>'COUPON1 50 5'</b> 👈",
-            reply_markup=builder.as_markup(),
-        )
-        return
-
-    try:
-        coupon_code = parts[0]
-        coupon_amount = float(parts[1])
-        usage_limit = int(parts[2])
-    except ValueError:
-        await message.answer(
-            "⚠️ <b>Проверьте правильность введенных данных!</b>\n"
-            "💱 Сумма должна быть числом, 🔢 а лимит — целым числом.",
-            reply_markup=builder.as_markup(),
-        )
-        return
-
-    try:
-        await create_coupon(coupon_code, coupon_amount, usage_limit, session)
-
-        result_message = (
-            f"✅ Купон с кодом <b>{coupon_code}</b> успешно создан! 🎉\n"
-            f"Сумма: <b>{coupon_amount} рублей</b> 💰\n"
-            f"Лимит использования: <b>{usage_limit} раз</b> 🔢."
-        )
-
-        builder = InlineKeyboardBuilder()
-        builder.row(InlineKeyboardButton(text="⬅️ Назад", callback_data="coupons_editor"))
-
-        await message.answer(result_message, reply_markup=builder.as_markup())
-        await state.clear()
-=======
             await handle_coupons_list(callback_query, session)
->>>>>>> 54ce4512
 
     except Exception as e:
         logger.error(f"Ошибка при удалении купона: {e}")