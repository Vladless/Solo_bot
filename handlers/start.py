--- conflicted
+++ resolved
@@ -11,28 +11,10 @@
     Message,
 )
 from aiogram.utils.keyboard import InlineKeyboardBuilder
-<<<<<<< HEAD
 
 from config import CHANNEL_URL, CHANNEL_EXISTS, CONNECT_ANDROID, CONNECT_IOS, DOWNLOAD_ANDROID, DOWNLOAD_IOS, SUPPORT_CHAT_URL,DONATS_ENABLE
 from database import add_connection, add_referral, check_connection_exists, get_trial, use_trial
-=======
-from config import (
-    CHANNEL_URL,
-    CONNECT_ANDROID,
-    CONNECT_IOS,
-    DOWNLOAD_ANDROID,
-    DOWNLOAD_IOS,
-    SUPPORT_CHAT_URL,
-)
 
-from database import (
-    add_connection,
-    add_referral,
-    check_connection_exists,
-    get_trial,
-    use_trial,
-)
->>>>>>> de6a79a6
 from handlers.keys.trial_key import create_trial_key
 from handlers.texts import INSTRUCTIONS_TRIAL, WELCOME_TEXT, get_about_vpn
 
@@ -150,14 +132,10 @@
 @router.callback_query(F.data == "about_vpn")
 async def handle_about_vpn(callback_query: CallbackQuery):
     builder = InlineKeyboardBuilder()
-<<<<<<< HEAD
+
     if DONATS_ENABLE:
         builder.row(InlineKeyboardButton(text="💰 Поддержать проект", callback_data="donate"))
-=======
-    builder.row(
-        InlineKeyboardButton(text="💰 Поддержать проект", callback_data="donate")
-    )
->>>>>>> de6a79a6
+
     builder.row(
         InlineKeyboardButton(text="📞 Техническая поддержка", url=SUPPORT_CHAT_URL),
     )
