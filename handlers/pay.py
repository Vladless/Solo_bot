--- conflicted
+++ resolved
@@ -1,19 +1,10 @@
 from aiogram import F, Router
 from aiogram.types import CallbackQuery, InlineKeyboardButton
 from aiogram.utils.keyboard import InlineKeyboardBuilder
-<<<<<<< HEAD
 
-from config import CRYPTO_BOT_ENABLE, FREEKASSA_ENABLE, ROBOKASSA_ENABLE, STARS_ENABLE, YOOKASSA_ENABLE, DONATS_ENABLE
-=======
-from config import (
-    CRYPTO_BOT_ENABLE,
-    FREEKASSA_ENABLE,
-    ROBOKASSA_ENABLE,
-    STARS_ENABLE,
-    YOOKASSA_ENABLE,
-    YOOMONEY_ENABLE
-)
->>>>>>> de6a79a6
+
+from config import CRYPTO_BOT_ENABLE, FREEKASSA_ENABLE, ROBOKASSA_ENABLE, STARS_ENABLE, YOOKASSA_ENABLE, DONATS_ENABLE, YOOMONEY_ENABLE
+
 
 router = Router()
 
@@ -64,20 +55,11 @@
                 callback_data="pay_robokassa",
             )
         )
-<<<<<<< HEAD
+
     builder.row(InlineKeyboardButton(text="🎟️ Активировать купон", callback_data="activate_coupon"))
     if DONATS_ENABLE:
         builder.row(InlineKeyboardButton(text="💰 Поддержать проект", callback_data="donate"))
-=======
-    builder.row(
-        InlineKeyboardButton(
-            text="🎟️ Активировать купон", callback_data="activate_coupon"
-        )
-    )
-    builder.row(
-        InlineKeyboardButton(text="💰 Поддержать проект", callback_data="donate")
-    )
->>>>>>> de6a79a6
+
     builder.row(InlineKeyboardButton(text="👤 Личный кабинет", callback_data="profile"))
 
     await callback_query.message.answer(
