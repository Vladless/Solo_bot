import asyncio

from datetime import datetime, timedelta

import asyncpg
import pytz

from aiogram import Bot, Router

from config import (
    DATABASE_URL,
    NOTIFICATION_TIME,
    NOTIFY_DELETE_DELAY,
    NOTIFY_DELETE_KEY,
    NOTIFY_INACTIVE_TRAFFIC,
    NOTIFY_MAXPRICE,
    NOTIFY_RENEW,
    NOTIFY_RENEW_EXPIRED,
    RENEWAL_PRICES,
    TOTAL_GB,
    TRIAL_TIME_DISABLE,
)
from database import (
    add_notification,
    check_notification_time,
    check_notifications_bulk,
    delete_key,
    delete_notification,
    get_all_keys,
    get_balance,
    get_last_notification_time,
    update_balance,
    update_key_expiry,
)
from handlers.keys.key_utils import delete_key_from_cluster, renew_key_in_cluster
from handlers.notifications.notify_kb import build_notification_expired_kb, build_notification_kb
from handlers.texts import (
    KEY_DELETED_MSG,
    KEY_EXPIRED_DELAY_HOURS_MINUTES_MSG,
    KEY_EXPIRED_DELAY_HOURS_MSG,
    KEY_EXPIRED_DELAY_MINUTES_MSG,
    KEY_EXPIRED_NO_DELAY_MSG,
    KEY_EXPIRY_10H,
    KEY_EXPIRY_24H,
    KEY_RENEWED,
    KEY_RENEWED_TEMP_MSG,
)
from handlers.utils import format_hours, format_minutes
from logger import logger
from handlers.utils import format_hours, format_months, format_minutes

from .notify_utils import send_messages_with_limit, send_notification
from .special_notifications import notify_inactive_trial_users, notify_users_no_traffic


router = Router()

moscow_tz = pytz.timezone("Europe/Moscow")


notification_lock = asyncio.Lock()


async def periodic_notifications(bot: Bot):
    """
    Периодическая проверка и отправка уведомлений.
    Защищена от одновременного запуска с помощью asyncio.Lock.
    """
    while True:
        if notification_lock.locked():
            logger.warning("Предыдущая задача уведомлений ещё выполняется. Пропуск итерации.")
            await asyncio.sleep(NOTIFICATION_TIME)
            continue

        async with notification_lock:
            conn = None
            try:
                conn = await asyncpg.connect(DATABASE_URL)
                current_time = int(datetime.now(moscow_tz).timestamp() * 1000)

                threshold_time_10h = int((datetime.now(moscow_tz) + timedelta(hours=10)).timestamp() * 1000)
                threshold_time_24h = int((datetime.now(moscow_tz) + timedelta(days=1)).timestamp() * 1000)

                logger.info("Запуск обработки уведомлений")

                try:
                    keys = await get_all_keys(session=conn)
                    keys = [k for k in keys if not k["is_frozen"]]
                except Exception as e:
                    logger.error(f"Ошибка при получении ключей: {e}")
                    keys = []

                if not TRIAL_TIME_DISABLE:
                    await notify_inactive_trial_users(bot, conn)
                    await asyncio.sleep(0.5)

                await notify_24h_keys(bot, conn, current_time, threshold_time_24h, keys)
                await asyncio.sleep(1)
                await notify_10h_keys(bot, conn, current_time, threshold_time_10h, keys)
                await asyncio.sleep(1)
                await handle_expired_keys(bot, conn, current_time, keys)
                await asyncio.sleep(0.5)
                if NOTIFY_INACTIVE_TRAFFIC:
                    await notify_users_no_traffic(bot, conn, current_time, keys)
                    await asyncio.sleep(0.5)

                logger.info("Завершена обработка уведомлений")

            except Exception as e:
                logger.error(f"Ошибка в periodic_notifications: {e}")
            finally:
                if conn:
                    await conn.close()
                    logger.info("Соединение с базой данных закрыто.")

        await asyncio.sleep(NOTIFICATION_TIME)


async def notify_24h_keys(bot: Bot, conn: asyncpg.Connection, current_time: int, threshold_time_24h: int, keys: list):
    """
    Отправляет уведомления пользователям о том, что их подписка истекает через 24 часа.
    """
    logger.info("Начало проверки подписок, истекающих через 24 часа.")

    expiring_keys = [
        key for key in keys if key.get("expiry_time") and current_time < key.get("expiry_time") <= threshold_time_24h
    ]
    logger.info(f"Найдено {len(expiring_keys)} подписок, истекающих через 24 часа.")

    tg_ids = [key["tg_id"] for key in expiring_keys]
    emails = [key.get("email", "") for key in expiring_keys]

    users = await check_notifications_bulk("key_24h", 24, conn, tg_ids=tg_ids, emails=emails)
    messages = []

    for key in expiring_keys:
        tg_id = key["tg_id"]
        email = key.get("email", "")
        notification_id = f"{email}_key_24h"

        can_notify = await check_notification_time(tg_id, notification_id, hours=24, session=conn)
        if not can_notify:
            continue

        user = next((u for u in users if u["tg_id"] == tg_id and u["email"] == email), None)
        if not user:
            continue

        expiry_timestamp = key.get("expiry_time")
        hours_left = int((expiry_timestamp - current_time) / (1000 * 3600))
        hours_left_formatted = (
<<<<<<< HEAD
            f"⏳ Осталось времени: {format_hours(hours_left)}" if hours_left > 0 else "⏳ Последний день подписки!"
=======
            f"⏳ Осталось времени: {format_hours(hours_left)}" 
            if hours_left > 0 
            else "⏳ Последний день подписки!"
>>>>>>> 5d25e211
        )

        expiry_datetime = datetime.fromtimestamp(expiry_timestamp / 1000, tz=moscow_tz)
        formatted_expiry_date = expiry_datetime.strftime("%d %B %Y, %H:%M (МСК)")

        notification_text = KEY_EXPIRY_24H.format(
            email=email,
            hours_left_formatted=hours_left_formatted,
            formatted_expiry_date=formatted_expiry_date,
        )

        if NOTIFY_RENEW:
            await process_auto_renew_or_notify(bot, conn, key, notification_id, 1, "notify_24h.jpg", notification_text)
        else:
            keyboard = build_notification_kb(email)
            messages.append({
                "tg_id": tg_id,
                "text": notification_text,
                "photo": "notify_24h.jpg",
                "keyboard": keyboard,
            })
            await add_notification(tg_id, notification_id, session=conn)

    if messages:
        await send_messages_with_limit(bot, messages)
        logger.info(f"Отправлено {len(messages)} уведомлений об истечении подписки через 24 часа.")

    logger.info("Обработка всех уведомлений за 24 часа завершена.")
    await asyncio.sleep(1)


async def notify_10h_keys(bot: Bot, conn: asyncpg.Connection, current_time: int, threshold_time_10h: int, keys: list):
    """
    Отправляет уведомления пользователям о том, что их подписка истекает через 10 часов.
    """
    logger.info("Начало проверки подписок, истекающих через 10 часов.")

    expiring_keys = [
        key for key in keys if key.get("expiry_time") and current_time < key.get("expiry_time") <= threshold_time_10h
    ]
    logger.info(f"Найдено {len(expiring_keys)} подписок, истекающих через 10 часов.")

    tg_ids = [key["tg_id"] for key in expiring_keys]
    emails = [key.get("email", "") for key in expiring_keys]

    users = await check_notifications_bulk("key_10h", 10, conn, tg_ids=tg_ids, emails=emails)
    messages = []

    for key in expiring_keys:
        tg_id = key["tg_id"]
        email = key.get("email", "")
        notification_id = f"{email}_key_10h"

        can_notify = await check_notification_time(tg_id, notification_id, hours=10, session=conn)
        if not can_notify:
            continue

        user = next((u for u in users if u["tg_id"] == tg_id and u["email"] == email), None)
        if not user:
            continue

        expiry_timestamp = key.get("expiry_time")
        hours_left = int((expiry_timestamp - current_time) / (1000 * 3600))
        hours_left_formatted = (
<<<<<<< HEAD
            f"⏳ Осталось времени: {format_hours(hours_left)}" if hours_left > 0 else "⏳ Последний день подписки!"
=======
            f"⏳ Осталось времени: {format_hours(hours_left)}" 
            if hours_left > 0 
            else "⏳ Последний день подписки!"
>>>>>>> 5d25e211
        )

        expiry_datetime = datetime.fromtimestamp(expiry_timestamp / 1000, tz=moscow_tz)
        formatted_expiry_date = expiry_datetime.strftime("%d %B %Y, %H:%M (МСК)")

        notification_text = KEY_EXPIRY_10H.format(
            email=email,
            hours_left_formatted=hours_left_formatted,
            formatted_expiry_date=formatted_expiry_date,
        )

        if NOTIFY_RENEW:
            try:
                await process_auto_renew_or_notify(
                    bot, conn, key, notification_id, 1, "notify_10h.jpg", notification_text
                )
            except Exception as e:
                logger.error(f"Ошибка авто-продления/уведомления для пользователя {tg_id}: {e}")
        else:
            keyboard = build_notification_kb(email)
            messages.append({
                "tg_id": tg_id,
                "text": notification_text,
                "photo": "notify_10h.jpg",
                "keyboard": keyboard,
            })
            await add_notification(tg_id, notification_id, session=conn)

    if messages:
        await send_messages_with_limit(bot, messages)
        logger.info(f"Отправлено {len(messages)} уведомлений об истечении подписки через 10 часов.")

    logger.info("Обработка всех уведомлений за 10 часов завершена.")
    await asyncio.sleep(1)


async def handle_expired_keys(bot: Bot, conn: asyncpg.Connection, current_time: int, keys: list):
    """
    Обрабатывает истекшие ключи, проверяя продление или удаление.
    """
    logger.info("Начало обработки истекших ключей.")

    expired_keys = [key for key in keys if key.get("expiry_time") and key.get("expiry_time") < current_time]
    logger.info(f"Найдено {len(expired_keys)} истекших ключей.")

    tg_ids = [key["tg_id"] for key in expired_keys]
    emails = [key.get("email", "") for key in expired_keys]

    users = await check_notifications_bulk("key_expired", 0, conn, tg_ids=tg_ids, emails=emails)
    messages = []

    for key in expired_keys:
        tg_id = key["tg_id"]
        email = key.get("email", "")
        client_id = key.get("client_id")
        server_id = key.get("server_id")
        notification_id = f"{email}_key_expired"

        last_notification_time = await get_last_notification_time(tg_id, notification_id, session=conn)

        if NOTIFY_RENEW_EXPIRED:
            try:
                balance = await get_balance(tg_id)
            except Exception as e:
                logger.error(f"Ошибка получения баланса для пользователя {tg_id}: {e}")
                continue

            renewal_period_months = 1
            renewal_cost = RENEWAL_PRICES[str(renewal_period_months)]

            if balance >= renewal_cost:
                try:
                    await process_auto_renew_or_notify(
                        bot, conn, key, notification_id, 1, "notify_expired.jpg", KEY_RENEWED_TEMP_MSG
                    )
                except Exception as e:
                    logger.error(f"Ошибка авто-продления для пользователя {tg_id}: {e}")
                continue

        if NOTIFY_DELETE_KEY:
            delete_immediately = NOTIFY_DELETE_DELAY == 0
            delete_after_delay = False

            if last_notification_time is not None:
                delete_after_delay = (current_time - last_notification_time) / (1000 * 60) >= NOTIFY_DELETE_DELAY
                logger.info(
                    f"Прошло минут={(current_time - last_notification_time) / (1000 * 60):.2f} "
                    f"NOTIFY_DELETE_DELAY={NOTIFY_DELETE_DELAY}"
                )

            if delete_immediately or delete_after_delay:
                try:
                    await delete_key_from_cluster(server_id, email, client_id)
                    await delete_key(client_id, conn)
                    logger.info(f"🗑 Ключ {client_id} для пользователя {tg_id} успешно удалён.")

                    keyboard = build_notification_expired_kb()
                    messages.append({
                        "tg_id": tg_id,
                        "text": KEY_DELETED_MSG.format(email=email),
                        "photo": "notify_expired.jpg",
                        "keyboard": keyboard,
                    })
                except Exception as e:
                    logger.error(f"Ошибка удаления ключа {client_id} для пользователя {tg_id}: {e}")
                continue

        if last_notification_time is None and any(u["tg_id"] == tg_id and u["email"] == email for u in users):
            keyboard = build_notification_kb(email)

            if NOTIFY_DELETE_DELAY > 0:
                hours = NOTIFY_DELETE_DELAY // 60
                minutes = NOTIFY_DELETE_DELAY % 60

                if hours > 0:
                    if minutes > 0:
<<<<<<< HEAD
                        delay_message = KEY_EXPIRED_DELAY_HOURS_MINUTES_MSG.format(
                            email=email, hours_formatted=format_hours(hours), minutes_formatted=format_minutes(minutes)
                        )
                    else:
                        delay_message = KEY_EXPIRED_DELAY_HOURS_MSG.format(
                            email=email, hours_formatted=format_hours(hours)
                        )
                else:
                    delay_message = KEY_EXPIRED_DELAY_MINUTES_MSG.format(
                        email=email, minutes_formatted=format_minutes(minutes)
=======
                        time_left_formatted = f"{format_hours(hours)} и {format_minutes(minutes)}"
                        delay_message = KEY_EXPIRED_DELAY_HOURS_MINUTES_MSG.format(
                            email=email,
                            time_left_formatted=time_left_formatted
                        )
                    else:
                        time_left_formatted = format_hours(hours)
                        delay_message = KEY_EXPIRED_DELAY_HOURS_MSG.format(
                            email=email,
                            time_left_formatted=time_left_formatted
                        )
                else:
                    minutes_formatted = format_minutes(minutes)
                    delay_message = KEY_EXPIRED_DELAY_MINUTES_MSG.format(
                        email=email,
                        minutes_formatted=minutes_formatted
>>>>>>> 5d25e211
                    )
            else:
                delay_message = KEY_EXPIRED_NO_DELAY_MSG.format(email=email)

            messages.append({
                "tg_id": tg_id,
                "text": delay_message,
                "photo": "notify_expired.jpg",
                "keyboard": keyboard,
            })
            await add_notification(tg_id, notification_id, session=conn)

    if messages:
        await send_messages_with_limit(bot, messages)
        logger.info(f"Отправлено {len(messages)} уведомлений об истекших ключах.")

    logger.info("Обработка истекших ключей завершена.")
    await asyncio.sleep(1)


async def process_auto_renew_or_notify(
    bot, conn, key: dict, notification_id: str, renewal_period_months: int, standard_photo: str, standard_caption: str
):
    """
    Если баланс пользователя позволяет, продлевает ключ на максимальный возможный срок и списывает средства;
    иначе отправляет стандартное уведомление.
    """
    tg_id = key.get("tg_id")
    email = key.get("email", "")
    renew_notification_id = f"{email}_renew"

    try:
        can_renew = await check_notification_time(tg_id, renew_notification_id, hours=24, session=conn)
        if not can_renew:
            logger.info(
                f"⏳ Подписка {email} уже продлевалась в течение последних 24 часов, повторное продление отменено."
            )
            return

        balance = await get_balance(tg_id)
    except Exception as e:
        logger.error(f"Ошибка получения данных для пользователя {tg_id}: {e}")
        return

    if NOTIFY_MAXPRICE:
        renewal_period_months = max(
            (int(months) for months, price in RENEWAL_PRICES.items() if balance >= price), default=None
        )
    else:
        renewal_period_months = 1 if balance >= RENEWAL_PRICES["1"] else None

    if renewal_period_months:
        renewal_period_months = int(renewal_period_months)
        renewal_cost = RENEWAL_PRICES[str(renewal_period_months)]
        client_id = key.get("client_id")
        server_id = key.get("server_id")
        current_expiry = key.get("expiry_time")
        new_expiry_time = current_expiry + renewal_period_months * 30 * 24 * 3600 * 1000

        formatted_expiry_date = datetime.fromtimestamp(new_expiry_time / 1000, moscow_tz).strftime("%d %B %Y, %H:%M")
<<<<<<< HEAD
        total_gb = int(renewal_period_months * TOTAL_GB * 1024**3)
=======
        months_formatted = format_months(renewal_period_months)
>>>>>>> 5d25e211

        logger.info(
            f"[Автопродление] Продление подписки {email} на {renewal_period_months} мес. для пользователя {tg_id}. Баланс: {balance}, списываем: {renewal_cost}"
        )

        try:
            await renew_key_in_cluster(server_id, email, client_id, new_expiry_time, total_gb)
            await update_balance(tg_id, -renewal_cost, session=conn)
            await update_key_expiry(client_id, new_expiry_time, conn)

            await add_notification(tg_id, renew_notification_id, session=conn)
            await delete_notification(tg_id, notification_id, session=conn)

            logger.info(
                f"✅ Ключ {client_id} продлён на {renewal_period_months} мес. для пользователя {tg_id}. Списано {renewal_cost}."
            )

            renewed_message = KEY_RENEWED.format(
                email=email,
                months_formatted=months_formatted,
                expiry_date=formatted_expiry_date
            )

            keyboard = build_notification_expired_kb()
            result = await send_notification(bot, tg_id, "notify_expired.jpg", renewed_message, keyboard)
            if result:
                logger.info(f"✅ Уведомление о продлении подписки {email} отправлено пользователю {tg_id}.")
            else:
                logger.warning(
                    f"📢 Не удалось отправить уведомление о продлении подписки {email} пользователю {tg_id}."
                )
        except KeyError as e:
            logger.error(f"❌ Ошибка форматирования сообщения KEY_RENEWED: отсутствует ключ {e}")
        except Exception as e:
            logger.error(f"❌ Ошибка при продлении ключа {client_id} для пользователя {tg_id}: {e}")
    else:
        keyboard = build_notification_kb(email)
        result = await send_notification(bot, tg_id, standard_photo, standard_caption, keyboard)
        if result:
            logger.info(f"📢 Отправлено уведомление об истекающей подписке {email} пользователю {tg_id}.")
            await add_notification(tg_id, notification_id, session=conn)
        else:
            logger.warning(f"📢 Не удалось отправить уведомление об истекающей подписке {email} пользователю {tg_id}.")<|MERGE_RESOLUTION|>--- conflicted
+++ resolved
@@ -149,13 +149,7 @@
         expiry_timestamp = key.get("expiry_time")
         hours_left = int((expiry_timestamp - current_time) / (1000 * 3600))
         hours_left_formatted = (
-<<<<<<< HEAD
             f"⏳ Осталось времени: {format_hours(hours_left)}" if hours_left > 0 else "⏳ Последний день подписки!"
-=======
-            f"⏳ Осталось времени: {format_hours(hours_left)}" 
-            if hours_left > 0 
-            else "⏳ Последний день подписки!"
->>>>>>> 5d25e211
         )
 
         expiry_datetime = datetime.fromtimestamp(expiry_timestamp / 1000, tz=moscow_tz)
@@ -220,13 +214,7 @@
         expiry_timestamp = key.get("expiry_time")
         hours_left = int((expiry_timestamp - current_time) / (1000 * 3600))
         hours_left_formatted = (
-<<<<<<< HEAD
             f"⏳ Осталось времени: {format_hours(hours_left)}" if hours_left > 0 else "⏳ Последний день подписки!"
-=======
-            f"⏳ Осталось времени: {format_hours(hours_left)}" 
-            if hours_left > 0 
-            else "⏳ Последний день подписки!"
->>>>>>> 5d25e211
         )
 
         expiry_datetime = datetime.fromtimestamp(expiry_timestamp / 1000, tz=moscow_tz)
@@ -343,7 +331,6 @@
 
                 if hours > 0:
                     if minutes > 0:
-<<<<<<< HEAD
                         delay_message = KEY_EXPIRED_DELAY_HOURS_MINUTES_MSG.format(
                             email=email, hours_formatted=format_hours(hours), minutes_formatted=format_minutes(minutes)
                         )
@@ -354,24 +341,6 @@
                 else:
                     delay_message = KEY_EXPIRED_DELAY_MINUTES_MSG.format(
                         email=email, minutes_formatted=format_minutes(minutes)
-=======
-                        time_left_formatted = f"{format_hours(hours)} и {format_minutes(minutes)}"
-                        delay_message = KEY_EXPIRED_DELAY_HOURS_MINUTES_MSG.format(
-                            email=email,
-                            time_left_formatted=time_left_formatted
-                        )
-                    else:
-                        time_left_formatted = format_hours(hours)
-                        delay_message = KEY_EXPIRED_DELAY_HOURS_MSG.format(
-                            email=email,
-                            time_left_formatted=time_left_formatted
-                        )
-                else:
-                    minutes_formatted = format_minutes(minutes)
-                    delay_message = KEY_EXPIRED_DELAY_MINUTES_MSG.format(
-                        email=email,
-                        minutes_formatted=minutes_formatted
->>>>>>> 5d25e211
                     )
             else:
                 delay_message = KEY_EXPIRED_NO_DELAY_MSG.format(email=email)
@@ -432,11 +401,7 @@
         new_expiry_time = current_expiry + renewal_period_months * 30 * 24 * 3600 * 1000
 
         formatted_expiry_date = datetime.fromtimestamp(new_expiry_time / 1000, moscow_tz).strftime("%d %B %Y, %H:%M")
-<<<<<<< HEAD
         total_gb = int(renewal_period_months * TOTAL_GB * 1024**3)
-=======
-        months_formatted = format_months(renewal_period_months)
->>>>>>> 5d25e211
 
         logger.info(
             f"[Автопродление] Продление подписки {email} на {renewal_period_months} мес. для пользователя {tg_id}. Баланс: {balance}, списываем: {renewal_cost}"
