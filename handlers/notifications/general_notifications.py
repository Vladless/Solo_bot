--- conflicted
+++ resolved
@@ -1,5 +1,4 @@
 import asyncio
-
 from datetime import datetime, timedelta
 
 import asyncpg
@@ -11,19 +10,14 @@
     NOTIFICATION_TIME,
     NOTIFY_DELETE_DELAY,
     NOTIFY_DELETE_KEY,
-    NOTIFY_INACTIVE_TRAFFIC,
     NOTIFY_MAXPRICE,
     NOTIFY_RENEW,
     NOTIFY_RENEW_EXPIRED,
     RENEWAL_PRICES,
     TOTAL_GB,
     TRIAL_TIME_DISABLE,
-<<<<<<< HEAD
-=======
     NOTIFY_INACTIVE_TRAFFIC,
->>>>>>> f2a47de5
 )
-
 from database import (
     add_notification,
     check_notification_time,
@@ -36,22 +30,20 @@
 )
 from handlers.keys.key_utils import delete_key_from_cluster, renew_key_in_cluster
 from handlers.texts import (
+    KEY_EXPIRY_10H,
+    KEY_EXPIRY_24H,
+    KEY_RENEWED,
+    KEY_RENEWED_TEMP_MSG,
     KEY_DELETED_MSG,
     KEY_EXPIRED_DELAY_HOURS_MINUTES_MSG,
     KEY_EXPIRED_DELAY_HOURS_MSG,
     KEY_EXPIRED_DELAY_MINUTES_MSG,
     KEY_EXPIRED_NO_DELAY_MSG,
-    KEY_EXPIRY_10H,
-    KEY_EXPIRY_24H,
-    KEY_RENEWED,
-    KEY_RENEWED_TEMP_MSG,
 )
 from keyboards.notifications.notify_kb import build_notification_expired_kb, build_notification_kb
 from logger import logger
-
 from .notify_utils import send_notification
 from .special_notifications import notify_inactive_trial_users, notify_users_no_traffic
-
 
 router = Router()
 
