--- conflicted
+++ resolved
@@ -38,18 +38,6 @@
     MY_SUBS,
     PAYMENT,
 )
-<<<<<<< HEAD
-from handlers.texts import (
-    BALANCE_HISTORY_HEADER,
-    BALANCE_MANAGEMENT_TEXT,
-    INVITE_TEXT_NON_INLINE,
-    get_referral_link,
-    invite_message_send,
-    profile_message_send,
-)
-from keyboards.admin.panel_kb import AdminPanelCallback
-=======
->>>>>>> f2a47de5
 from logger import logger
 from .admin.panel.keyboard import AdminPanelCallback
 from .texts import profile_message_send, invite_message_send, get_referral_link
