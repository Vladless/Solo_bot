--- conflicted
+++ resolved
@@ -48,16 +48,10 @@
 
 @router.callback_query(F.data == "view_tariffs")
 async def view_tariffs_handler(callback_query: types.CallbackQuery):
-<<<<<<< HEAD
     # Путь к изображению
     image_path = os.path.join("img", "tariffs.jpg")  # Убедитесь, что этот путь правильный
-=======
-    builder = InlineKeyboardBuilder()
-    builder.row(InlineKeyboardButton(text="👤 Личный кабинет", callback_data="profile"))
-
-    image_path = os.path.join("img", "tariffs.jpg")  
->>>>>>> 2b572da0
-
+    
+    # Формируем текст с тарифами
     tariffs_message = (
         "<b>🚀 Доступные тарифы VPN:</b>\n\n"
         + "\n".join(
@@ -70,13 +64,10 @@
         )
     )
 
-<<<<<<< HEAD
     # Build keyboard
     kb = build_profile_back_kb()
 
     # Проверяем наличие файла изображения
-=======
->>>>>>> 2b572da0
     if os.path.isfile(image_path):
         with open(image_path, "rb") as image_file:
             await callback_query.message.answer_photo(
