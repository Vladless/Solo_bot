import json
from datetime import datetime
from typing import Any

import asyncpg
import pytz

from config import DATABASE_URL, REFERRAL_BONUS_PERCENTAGES
from logger import logger


async def create_temporary_data(session, tg_id: int, state: str, data: dict):
    """Сохраняет временные данные пользователя."""
    await session.execute(
        """
        INSERT INTO temporary_data (tg_id, state, data, updated_at)
        VALUES ($1, $2, $3, $4)
        ON CONFLICT (tg_id)
        DO UPDATE SET state = $2, data = $3, updated_at = $4
        """,
        tg_id,
        state,
        json.dumps(data),
        datetime.utcnow(),
    )


async def get_temporary_data(session, tg_id: int) -> dict | None:
    """Извлекает временные данные пользователя."""
    result = await session.fetchrow("SELECT state, data FROM temporary_data WHERE tg_id = $1", tg_id)
    if result:
        return {"state": result["state"], "data": json.loads(result["data"])}
    return None


async def clear_temporary_data(session, tg_id: int):
    # TODO rename delete_temporary_data
    await session.execute("DELETE FROM temporary_data WHERE tg_id = $1", tg_id)


async def create_blocked_user(tg_id: int, conn: asyncpg.Connection):
    await conn.execute(
        "INSERT INTO blocked_users (tg_id) VALUES ($1) ON CONFLICT (tg_id) DO NOTHING",
        tg_id,
    )


async def delete_blocked_user(tg_id: int | list[int], conn: asyncpg.Connection):
    """
    Удаляет пользователя или список пользователей из списка заблокированных.

    :param tg_id: ID пользователя Telegram или список ID
    :param conn: Подключение к базе данных
    """
    if isinstance(tg_id, list):
        await conn.execute("DELETE FROM blocked_users WHERE tg_id = ANY($1)", tg_id)
    else:
        await conn.execute("DELETE FROM blocked_users WHERE tg_id = $1", tg_id)


async def init_db(file_path: str = "assets/schema.sql"):
    with open(file_path) as file:
        sql_content = file.read()

    statements = [stmt.strip() for stmt in sql_content.split(";") if stmt.strip()]
    conn = await asyncpg.connect(DATABASE_URL)

    try:
        for statement in statements:
            await conn.execute(statement)
    except Exception as e:
        logger.error(f"Error while executing SQL statement: {e}")
    finally:
        logger.info("Tables created successfully")
        await conn.close()


async def check_unique_server_name(server_name: str, session: Any, cluster_name: str | None = None) -> bool:
    """
    Проверяет уникальность имени сервера.

    :param server_name: Имя сервера.
    :param session: Сессия базы данных.
    :param cluster_name: Имя кластера (опционально).
    :return: True, если имя сервера уникально, False, если уже существует.
    """
    if cluster_name:
        result = await session.fetchrow(
            "SELECT 1 FROM servers WHERE server_name = $1 AND cluster_name = $2 LIMIT 1", server_name, cluster_name
        )
    else:
        result = await session.fetchrow("SELECT 1 FROM servers WHERE server_name = $1 LIMIT 1", server_name)

    return result is None


async def check_server_name_by_cluster(server_name: str, session: Any) -> dict | None:
    """
    Проверяет принадлежность сервера к кластеру.

    Args:
        server_name (str): Имя сервера для проверки
        session (Any): Сессия базы данных

    Returns:
        dict | None: Словарь с информацией о кластере или None, если сервер не найден
            - cluster_name (str): Название кластера
    """
    try:
        cluster_info = await session.fetchrow(
            """
            SELECT cluster_name 
            FROM servers 
            WHERE server_name = $1
            """,
            server_name,
        )
        if cluster_info:
            logger.info(f"Найден кластер для сервера {server_name}")
            return dict(cluster_info)
        logger.info(f"Кластер для сервера {server_name} не найден")
        return None
    except Exception as e:
        logger.error(f"Ошибка при поиске кластера для сервера {server_name}: {e}")
        raise


async def create_coupon(coupon_code: str, amount: float, usage_limit: int, session: Any):
    """
    Создает новый купон в базе данных.

    Args:
        coupon_code (str): Уникальный код купона.
        amount (float): Сумма, которую дает купон.
        usage_limit (int): Максимальное количество использований купона.
        session (Any): Сессия базы данных для выполнения запроса.

    Raises:
        Exception: В случае ошибки при создании купона.

    Example:
        await create_coupon('SALE50', 50.0, 5, session)
    """
    try:
        await session.execute(
            """
            INSERT INTO coupons (code, amount, usage_limit, usage_count, is_used)
            VALUES ($1, $2, $3, 0, FALSE)
        """,
            coupon_code,
            amount,
            usage_limit,
        )
        logger.info(f"Успешно создан купон с кодом {coupon_code} на сумму {amount}")
    except Exception as e:
        logger.error(f"Ошибка при создании купона {coupon_code}: {e}")
        raise


async def get_coupon_by_code(coupon_code: str, session: Any) -> dict | None:
    """
    Получает информацию о купоне по его коду.

    Args:
        coupon_code (str): Код купона для поиска
        session (Any): Сессия базы данных

    Returns:
        dict | None: Словарь с информацией о купоне или None, если купон не найден
            - id (int): ID купона
            - usage_limit (int): Лимит использований
            - usage_count (int): Текущее количество использований
            - is_used (bool): Флаг использования
            - amount (float): Сумма купона

    Raises:
        Exception: В случае ошибки при выполнении запроса
    """
    try:
        result = await session.fetchrow(
            """
            SELECT id, usage_limit, usage_count, is_used, amount
            FROM coupons
            WHERE code = $1 AND (usage_count < usage_limit OR usage_limit = 0) AND is_used = FALSE
            """,
            coupon_code,
        )
        return dict(result) if result else None
    except Exception as e:
        logger.error(f"Ошибка при получении купона {coupon_code}: {e}")
        raise


async def get_all_coupons(session: Any, page: int = 1, per_page: int = 10):
    """
    Получает список купонов из базы данных с пагинацией.

    Args:
        session (Any): Сессия базы данных для выполнения запроса
        page (int): Номер страницы (по умолчанию 1)
        per_page (int): Количество купонов на странице (по умолчанию 10)

    Returns:
        dict: Словарь с информацией о купонах и пагинации:
            - coupons (list): Список словарей с информацией о купонах
            - total (int): Общее количество купонов
            - pages (int): Общее количество страниц
            - current_page (int): Текущая страница

    Raises:
        Exception: В случае ошибки при получении данных из базы
    """
    try:
        offset = (page - 1) * per_page
        coupons = await session.fetch(
            """
            SELECT code, amount, usage_limit, usage_count
            FROM coupons
            ORDER BY id
            LIMIT $1 OFFSET $2
            """,
            per_page,
            offset,
        )

        total_count = await session.fetchval("SELECT COUNT(*) FROM coupons")
        total_pages = -(-total_count // per_page)  # Округление вверх

        logger.info(f"Успешно получено {len(coupons)} купонов из базы данных (страница {page})")

        return {"coupons": coupons, "total": total_count, "pages": total_pages, "current_page": page}
    except Exception as e:
        logger.error(f"Критическая ошибка при получении списка купонов: {e}")
        logger.exception("Трассировка стека ошибки получения купонов")
        return {"coupons": [], "total": 0, "pages": 0, "current_page": page}


async def delete_coupon(coupon_code: str, session: Any):
    """
    Удаляет купон из базы данных по его коду.

    Args:
        coupon_code (str): Код купона для удаления
        session (Any): Сессия базы данных для выполнения запроса

    Returns:
        bool: True, если купон успешно удален, False если купон не найден или произошла ошибка

    Raises:
        Exception: В случае ошибки при выполнении запроса к базе данных

    Example:
        result = await delete_coupon('SALE50', session)
    """
    try:
        coupon_record = await session.fetchrow(
            """
            SELECT id FROM coupons WHERE code = $1
        """,
            coupon_code,
        )

        if not coupon_record:
            logger.info(f"Купон {coupon_code} не найден в базе данных")
            return False

        await session.execute(
            """
            DELETE FROM coupons WHERE code = $1
        """,
            coupon_code,
        )

        logger.info(f"Купон {coupon_code} успешно удален из базы данных")
        return True

    except Exception as e:
        logger.error(f"Произошла ошибка при удалении купона {coupon_code}: {e}")
        return False


async def set_trial(tg_id: int, status: int, session: Any):
    """
    Устанавливает статус триального периода для пользователя.

    Args:
        tg_id (int): Telegram ID пользователя
        status (int): Статус триального периода (0 - доступен, 1 - использован)
        session (Any): Сессия базы данных

    Returns:
        bool: True, если статус успешно установлен, False в случае ошибки
    """
    try:
        await session.execute(
            """
            INSERT INTO connections (tg_id, trial) 
            VALUES ($1, $2) 
            ON CONFLICT (tg_id) 
            DO UPDATE SET trial = $2
            """,
            tg_id,
            status,
        )
        status_text = "восстановлен" if status == 0 else "использован"
        logger.info(f"Триальный период успешно {status_text} для пользователя {tg_id}")
        return True
    except Exception as e:
        logger.error(f"Ошибка при установке статуса триального периода для пользователя {tg_id}: {e}")
        return False


async def add_connection(tg_id: int, balance: float = 0.0, trial: int = 0, session: Any = None):
    """
    Добавляет новое подключение для пользователя в базу данных.

    Args:
        tg_id (int): Telegram ID пользователя
        balance (float, optional): Начальный баланс пользователя. По умолчанию 0.0.
        trial (int, optional): Статус триального периода. По умолчанию 0.
        session (Any, optional): Сессия базы данных.

    Raises:
        Exception: Если возникает ошибка при добавлении подключения в базу данных.
    """
    try:
        await session.execute(
            """
            INSERT INTO connections (tg_id, balance, trial)
            VALUES ($1, $2, $3)
            """,
            tg_id,
            balance,
            trial,
        )
        logger.info(
            f"Успешно добавлено новое подключение для пользователя {tg_id} с балансом {balance} и статусом триала {trial}"
        )
    except Exception as e:
        logger.error(f"Не удалось добавить подключение для пользователя {tg_id}. Причина: {e}")
        raise


async def check_connection_exists(tg_id: int):
    """
    Проверяет существование подключения для указанного пользователя в базе данных.

    Args:
        tg_id (int): Telegram ID пользователя для проверки.

    Returns:
        bool: True, если подключение существует, иначе False.

    Raises:
        Exception: В случае ошибки при подключении к базе данных.
    """
    try:
        conn = await asyncpg.connect(DATABASE_URL)
        exists = await conn.fetchval(
            """
            SELECT EXISTS(SELECT 1 FROM connections WHERE tg_id = $1)
            """,
            tg_id,
        )
        logger.info(
            f"Проверка существования подключения для пользователя {tg_id}: {'найдено' if exists else 'не найдено'}"
        )
        return exists
    except Exception as e:
        logger.error(f"Ошибка при проверке подключения для пользователя {tg_id}: {e}")
        raise
    finally:
        if conn:
            await conn.close()


async def store_key(
    tg_id: int,
    client_id: str,
    email: str,
    expiry_time: int,
    key: str,
    server_id: str,
    session: Any,
):
    """
    Сохраняет информацию о ключе в базу данных.

    Args:
        tg_id (int): Telegram ID пользователя
        client_id (str): Уникальный идентификатор клиента
        email (str): Электронная почта или имя устройства
        expiry_time (int): Время истечения ключа в миллисекундах
        key (str): Ключ доступа
        server_id (str): Идентификатор сервера

    Raises:
        Exception: Если возникает ошибка при сохранении ключа в базу данных
    """
    try:
        await session.execute(
            """
            INSERT INTO keys (tg_id, client_id, email, created_at, expiry_time, key, server_id)
            VALUES ($1, $2, $3, $4, $5, $6, $7)
            """,
            tg_id,
            client_id,
            email,
            int(datetime.utcnow().timestamp() * 1000),
            expiry_time,
            key,
            server_id,
        )
        logger.info(f"Ключ успешно сохранен для пользователя {tg_id} на сервере {server_id}")
    except Exception as e:
        logger.error(f"Ошибка при сохранении ключа для пользователя {tg_id}: {e}")
        raise


async def get_keys(tg_id: int, session: Any):
    """
    Получает список ключей для указанного пользователя.

    Args:
        tg_id (int): Telegram ID пользователя

    Returns:
        list: Список записей ключей с информацией о клиенте, электронной почте, времени создания и ключе

    Raises:
        Exception: В случае ошибки при подключении к базе данных или выполнении запроса
    """
    try:
        records = await session.fetch(
            """
            SELECT client_id, email, created_at, key
            FROM keys
            WHERE tg_id = $1
            """,
            tg_id,
        )
        logger.info(f"Успешно получено {len(records)} ключей для пользователя {tg_id}")
        return records
    except Exception as e:
        logger.error(f"Ошибка при получении ключей для пользователя {tg_id}: {e}")
        raise


async def get_keys_by_server(tg_id: int | None, server_id: str, session: Any):
    """
    Получает список ключей на определенном сервере. Если tg_id=None, возвращает все ключи на сервере.

    Args:
        tg_id (int | None): Telegram ID пользователя или None для всех пользователей
        server_id (str): Идентификатор сервера

    Returns:
        list: Список записей ключей с информацией о клиенте, электронной почте, времени создания и ключе

    Raises:
        Exception: В случае ошибки при подключении к базе данных или выполнении запроса
    """
    try:
        if tg_id is not None:
            records = await session.fetch(
                """
                SELECT *
                FROM keys
                WHERE tg_id = $1 AND server_id = $2
                """,
                tg_id,
                server_id,
            )
            logger.info(f"Успешно получено {len(records)} ключей для пользователя {tg_id} на сервере {server_id}")
        else:
            records = await session.fetch(
                """
                SELECT *
                FROM keys
                WHERE server_id = $1
                """,
                server_id,
            )
            logger.info(f"Успешно получено {len(records)} ключей на сервере {server_id}")

        return records
    except Exception as e:
        error_msg = f"Ошибка при получении ключей на сервере {server_id}"
        if tg_id is not None:
            error_msg += f" для пользователя {tg_id}"
        logger.error(f"{error_msg}: {e}")
        raise


async def get_balance(tg_id: int) -> float:
    """
    Получает баланс пользователя из базы данных.

    Args:
        tg_id (int): Telegram ID пользователя

    Returns:
        float: Баланс пользователя, 0.0 если баланс не найден

    Raises:
        Exception: В случае ошибки при подключении к базе данных или выполнении запроса
    """
    conn = None
    try:
        conn = await asyncpg.connect(DATABASE_URL)
        balance = await conn.fetchval("SELECT balance FROM connections WHERE tg_id = $1", tg_id)
        logger.info(f"Получен баланс для пользователя {tg_id}: {balance}")
        return round(balance, 1) if balance is not None else 0.0
    except Exception as e:
        logger.error(f"Ошибка при получении баланса для пользователя {tg_id}: {e}")
        return 0.0
    finally:
        if conn:
            await conn.close()


async def update_balance(tg_id: int, amount: float, session: Any = None):
    """
    Обновляет баланс пользователя в базе данных.

    Args:
        tg_id (int): Telegram ID пользователя
        amount (float): Сумма для обновления баланса
        session (Any, optional): Сессия базы данных. Если не передана, создается новая.

    Raises:
        Exception: В случае ошибки при подключении к базе данных или обновлении баланса
    """
    conn = None
    try:
        if session is None:
            conn = await asyncpg.connect(DATABASE_URL)
            session = conn

        await session.execute(
            """
            UPDATE connections
            SET balance = balance + $1
            WHERE tg_id = $2
            """,
            amount,
            tg_id,
        )
        logger.info(f"Баланс пользователя {tg_id} обновлен на сумму {amount}")

        await handle_referral_on_balance_update(tg_id, amount)

    except Exception as e:
        logger.error(f"Ошибка при обновлении баланса для пользователя {tg_id}: {e}")
        raise
    finally:
        if conn is not None:
            await conn.close()


async def get_trial(tg_id: int, session: Any) -> int:
    """
    Получает статус триала для пользователя из базы данных.

    Args:
        tg_id (int): Telegram ID пользователя
        session (Any): Сессия базы данных

    Returns:
        int: Статус триала (0 - не использован, 1 - использован)
    """
    try:
        trial = await session.fetchval("SELECT trial FROM connections WHERE tg_id = $1", tg_id)
        logger.info(f"Получен статус триала для пользователя {tg_id}: {trial}")
        return trial if trial is not None else 0
    except Exception as e:
        logger.error(f"Ошибка при получении статуса триала для пользователя {tg_id}: {e}")
        return 0


async def get_key_count(tg_id: int) -> int:
    """
    Получает количество ключей для указанного пользователя.

    Args:
        tg_id (int): Telegram ID пользователя

    Returns:
        int: Количество ключей пользователя, 0 если ключей нет

    Raises:
        Exception: В случае ошибки при подключении к базе данных
    """
    conn = None
    try:
        conn = await asyncpg.connect(DATABASE_URL)
        count = await conn.fetchval("SELECT COUNT(*) FROM keys WHERE tg_id = $1", tg_id)
        logger.info(f"Получено количество ключей для пользователя {tg_id}: {count}")
        return count if count is not None else 0
    except Exception as e:
        logger.error(f"Ошибка при получении количества ключей для пользователя {tg_id}: {e}")
        return 0
    finally:
        if conn:
            await conn.close()


async def add_referral(referred_tg_id: int, referrer_tg_id: int, session: Any):
    try:
        if referred_tg_id == referrer_tg_id:
            logger.warning(f"Пользователь {referred_tg_id} попытался использовать свою собственную реферальную ссылку.")
            return

        await session.execute(
            """
            INSERT INTO referrals (referred_tg_id, referrer_tg_id)
            VALUES ($1, $2)
            """,
            referred_tg_id,
            referrer_tg_id,
        )
        logger.info(f"Добавлена реферальная связь: приглашенный {referred_tg_id}, пригласивший {referrer_tg_id}")
    except Exception as e:
        logger.error(f"Ошибка при добавлении реферала: {e}")
        raise


async def handle_referral_on_balance_update(tg_id: int, amount: float):
    """
    Обработка многоуровневой реферальной системы при обновлении баланса пользователя.

    Метод анализирует цепочку рефералов для указанного пользователя и начисляет
    бонусы реферерам на разных уровнях согласно настроенным процентам.

    Args:
        tg_id (int): Идентификатор Telegram пользователя, пополнившего баланс
        amount (float): Сумма пополнения баланса
    """
    conn = None
    try:
        conn = await asyncpg.connect(DATABASE_URL)
        logger.info(f"Начало обработки реферальной системы для пользователя {tg_id}")

        MAX_REFERRAL_LEVELS = len(REFERRAL_BONUS_PERCENTAGES.keys())
        if MAX_REFERRAL_LEVELS == 0:
            logger.warning("Реферальные бонусы отключены.")
            return

        visited_tg_ids = set()
        current_tg_id = tg_id
        referral_chain = []

        for level in range(1, MAX_REFERRAL_LEVELS + 1):
            if current_tg_id in visited_tg_ids:
                logger.warning(f"Обнаружен цикл в реферальной цепочке для пользователя {current_tg_id}. Прекращение.")
                break

            visited_tg_ids.add(current_tg_id)

            referral = await conn.fetchrow(
                """
                SELECT referrer_tg_id 
                FROM referrals 
                WHERE referred_tg_id = $1
                """,
                current_tg_id,
            )

            if not referral:
                logger.info(f"Цепочка рефералов завершена на уровне {level}.")
                break

            referrer_tg_id = referral["referrer_tg_id"]

            if referrer_tg_id in visited_tg_ids:
                logger.warning(f"Реферер {referrer_tg_id} уже обработан. Пропуск.")
                break

            referral_chain.append({"tg_id": referrer_tg_id, "level": level})
            current_tg_id = referrer_tg_id

        for referral in referral_chain:
            referrer_tg_id = referral["tg_id"]
            level = referral["level"]

            bonus_percent = REFERRAL_BONUS_PERCENTAGES.get(level, 0)
            if bonus_percent <= 0:
                logger.warning(f"Процент бонуса для уровня {level} равен 0. Пропуск.")
                continue

            bonus = round(amount * bonus_percent, 2)

            if bonus > 0:
                logger.info(f"Начисление бонуса {bonus} рублей рефереру {referrer_tg_id} на уровне {level}.")
                await update_balance(referrer_tg_id, bonus)

    except Exception as e:
        logger.error(f"Ошибка при обработке многоуровневой реферальной системы для {tg_id}: {e}")
    finally:
        if conn:
            await conn.close()


async def get_referral_stats(referrer_tg_id: int):
    conn = None
    try:
        conn = await asyncpg.connect(DATABASE_URL)
        logger.info(
            f"Установлено подключение к базе данных для получения статистики рефералов пользователя {referrer_tg_id}"
        )

        total_referrals = await conn.fetchval(
            """
            SELECT COUNT(*) FROM referrals WHERE referrer_tg_id = $1
            """,
            referrer_tg_id,
        )
        logger.debug(f"Получено общее количество рефералов: {total_referrals}")

        active_referrals = await conn.fetchval(
            """
            SELECT COUNT(*) FROM referrals WHERE referrer_tg_id = $1 AND reward_issued = TRUE
            """,
            referrer_tg_id,
        )
        logger.debug(f"Получено количество активных рефералов: {active_referrals}")

        MAX_REFERRAL_LEVELS = len(REFERRAL_BONUS_PERCENTAGES.keys())

        referrals_by_level_records = await conn.fetch(
            f"""
            WITH RECURSIVE referral_levels AS (
                SELECT referred_tg_id, referrer_tg_id, 1 AS level
                FROM referrals 
                WHERE referrer_tg_id = $1
                
                UNION
                
                SELECT r.referred_tg_id, r.referrer_tg_id, rl.level + 1
                FROM referrals r
                JOIN referral_levels rl ON r.referrer_tg_id = rl.referred_tg_id
                WHERE rl.level < {MAX_REFERRAL_LEVELS}
            )
            SELECT level, 
                   COUNT(*) AS level_count, 
                   COUNT(CASE WHEN reward_issued = TRUE THEN 1 END) AS active_level_count
            FROM referral_levels rl
            JOIN referrals r ON rl.referred_tg_id = r.referred_tg_id
            GROUP BY level
            ORDER BY level
            """,
            referrer_tg_id,
        )

        referrals_by_level = {
            record["level"]: {
                "total": record["level_count"],
                "active": record["active_level_count"],
            }
            for record in referrals_by_level_records
        }
        logger.debug(f"Получена статистика рефералов по уровням: {referrals_by_level}")

        total_referral_bonus = await conn.fetchval(
            f"""
            WITH RECURSIVE referral_levels AS (
                SELECT 
                    referred_tg_id, 
                    referrer_tg_id, 
                    1 AS level
                FROM referrals 
                WHERE referrer_tg_id = $1
                
                UNION
                
                SELECT 
                    r.referred_tg_id, 
                    r.referrer_tg_id, 
                    rl.level + 1
                FROM referrals r
                JOIN referral_levels rl ON r.referrer_tg_id = rl.referred_tg_id
                WHERE rl.level < {MAX_REFERRAL_LEVELS}
            )
            SELECT 
                COALESCE(SUM(p.amount * (
                    CASE 
                        {" ".join([f"WHEN rl.level = {level} THEN {REFERRAL_BONUS_PERCENTAGES[level]}" for level in REFERRAL_BONUS_PERCENTAGES])}
                        ELSE 0 
                    END)), 0) AS total_bonus
            FROM referral_levels rl
            JOIN payments p ON rl.referred_tg_id = p.tg_id
            WHERE p.status = 'success' AND rl.level <= {MAX_REFERRAL_LEVELS}
            """,
            referrer_tg_id,
        )

        logger.debug(f"Получена общая сумма бонусов от рефералов: {total_referral_bonus}")

        return {
            "total_referrals": total_referrals,
            "active_referrals": active_referrals,
            "referrals_by_level": referrals_by_level,
            "total_referral_bonus": total_referral_bonus,
        }

    except Exception as e:
        logger.error(f"Ошибка при получении статистики рефералов для пользователя {referrer_tg_id}: {e}")
        raise
    finally:
        if conn:
            await conn.close()
            logger.info("Закрытие подключения к базе данных")


async def update_key_expiry(client_id: str, new_expiry_time: int, session: Any):
    """
    Обновление времени истечения ключа для указанного клиента.

    Args:
        client_id (str): Уникальный идентификатор клиента
        new_expiry_time (int): Новое время истечения ключа

    Raises:
        Exception: В случае ошибки при подключении к базе данных или обновлении ключа
    """
    try:
        await session.execute(
            """
            UPDATE keys
            SET expiry_time = $1, notified = FALSE, notified_24h = FALSE
            WHERE client_id = $2
        """,
            new_expiry_time,
            client_id,
        )
        logger.info(f"Успешно обновлено время истечения ключа для клиента {client_id}")

    except Exception as e:
        logger.error(f"Ошибка при обновлении времени истечения ключа для клиента {client_id}: {e}")
        raise


async def add_balance_to_client(client_id: str, amount: float):
    """
    Добавление баланса клиенту по его идентификатору Telegram.

    Args:
        client_id (str): Идентификатор клиента в Telegram
        amount (float): Сумма для пополнения баланса

    Raises:
        Exception: В случае ошибки при подключении к базе данных или обновлении баланса
    """
    conn = None
    try:
        conn = await asyncpg.connect(DATABASE_URL)
        logger.info(f"Установлено подключение к базе данных для пополнения баланса клиента {client_id}")

        await conn.execute(
            """
            UPDATE connections
            SET balance = balance + $1
            WHERE tg_id = $2
            """,
            amount,
            client_id,
        )
        logger.info(f"Успешно пополнен баланс клиента {client_id} на сумму {amount}")

    except Exception as e:
        logger.error(f"Ошибка при пополнении баланса для клиента {client_id}: {e}")
        raise
    finally:
        if conn:
            await conn.close()
            logger.info("Закрытие подключения к базе данных")


async def get_client_id_by_email(email: str):
    """
    Получение идентификатора клиента по электронной почте.

    Args:
        email (str): Электронная почта клиента

    Returns:
        str: Идентификатор клиента или None, если клиент не найден

    Raises:
        Exception: В случае ошибки при подключении к базе данных или выполнении запроса
    """
    conn = None
    try:
        conn = await asyncpg.connect(DATABASE_URL)
        logger.info(f"Установлено подключение к базе данных для поиска client_id по email: {email}")

        client_id = await conn.fetchval(
            """
            SELECT client_id FROM keys WHERE email = $1
        """,
            email,
        )

        if client_id:
            logger.info(f"Найден client_id для email: {email}")
        else:
            logger.warning(f"Не найден client_id для email: {email}")

        return client_id

    except Exception as e:
        logger.error(f"Ошибка при получении client_id для email {email}: {e}")
        raise
    finally:
        if conn:
            await conn.close()
            logger.info("Закрытие подключения к базе данных")


async def get_tg_id_by_client_id(client_id: str):
    """
    Получение Telegram ID по идентификатору клиента.

    Args:
        client_id (str): Идентификатор клиента

    Returns:
        int или None: Telegram ID клиента, если найден, иначе None

    Raises:
        Exception: В случае ошибки при подключении к базе данных или выполнении запроса
    """
    conn = None
    try:
        conn = await asyncpg.connect(DATABASE_URL)
        logger.info(f"Установлено подключение к базе данных для поиска Telegram ID по client_id: {client_id}")

        result = await conn.fetchrow("SELECT tg_id FROM keys WHERE client_id = $1", client_id)

        if result:
            logger.info(f"Найден Telegram ID для client_id: {client_id}")
            return result["tg_id"]
        else:
            logger.warning(f"Не найден Telegram ID для client_id: {client_id}")
            return None

    except Exception as e:
        logger.error(f"Ошибка при получении Telegram ID для client_id {client_id}: {e}")
        raise
    finally:
        if conn:
            await conn.close()
            logger.info("Закрытие подключения к базе данных")


async def upsert_user(
    tg_id: int,
    username: str = None,
    first_name: str = None,
    last_name: str = None,
    language_code: str = None,
    is_bot: bool = False,
):
    """
    Обновляет или вставляет информацию о пользователе в базу данных.

    Args:
        tg_id (int): Идентификатор пользователя в Telegram
        username (str, optional): Имя пользователя в Telegram
        first_name (str, optional): Имя пользователя
        last_name (str, optional): Фамилия пользователя
        language_code (str, optional): Код языка пользователя
        is_bot (bool, optional): Флаг, указывающий является ли пользователь ботом

    Raises:
        Exception: В случае ошибки при работе с базой данных
    """
    conn = None
    try:
        conn = await asyncpg.connect(DATABASE_URL)
        logger.info(f"Установлено подключение к базе данных для обновления пользователя {tg_id}")

        await conn.execute(
            """
            INSERT INTO users (tg_id, username, first_name, last_name, language_code, is_bot, created_at, updated_at)
            VALUES ($1, $2, $3, $4, $5, $6, CURRENT_TIMESTAMP, CURRENT_TIMESTAMP)
            ON CONFLICT (tg_id) DO UPDATE 
            SET 
                username = COALESCE(EXCLUDED.username, users.username),
                first_name = COALESCE(EXCLUDED.first_name, users.first_name),
                last_name = COALESCE(EXCLUDED.last_name, users.last_name),
                language_code = COALESCE(EXCLUDED.language_code, users.language_code),
                is_bot = EXCLUDED.is_bot,
                updated_at = CURRENT_TIMESTAMP
            """,
            tg_id,
            username,
            first_name,
            last_name,
            language_code,
            is_bot,
        )
        logger.info(f"Успешно обновлена информация о пользователе {tg_id}")
    except Exception as e:
        logger.error(f"Ошибка при обновлении информации о пользователе {tg_id}: {e}")
        raise
    finally:
        if conn:
            await conn.close()
            logger.info("Закрытие подключения к базе данных")


async def add_payment(tg_id: int, amount: float, payment_system: str):
    """
    Добавляет информацию о платеже в базу данных.

    Args:
        tg_id (int): Идентификатор пользователя в Telegram
        amount (float): Сумма платежа
        payment_system (str): Система оплаты

    Raises:
        Exception: В случае ошибки при добавлении платежа
    """
    conn = None
    try:
        conn = await asyncpg.connect(DATABASE_URL)
        logger.info(f"Установлено подключение к базе данных для добавления платежа пользователя {tg_id}")

        await conn.execute(
            """
            INSERT INTO payments (tg_id, amount, payment_system, status)
            VALUES ($1, $2, $3, 'success')
            """,
            tg_id,
            amount,
            payment_system,
        )
        logger.info(f"Успешно добавлен платеж для пользователя {tg_id} на сумму {amount}")
    except Exception as e:
        logger.error(f"Ошибка при добавлении платежа для пользователя {tg_id}: {e}")
        raise
    finally:
        if conn:
            await conn.close()
            logger.info("Закрытие подключения к базе данных после добавления платежа")


async def add_notification(tg_id: int, notification_type: str, session: Any):
    """
    Добавляет запись о notification в базу данных.

    Args:
        tg_id (int): Идентификатор пользователя в Telegram
        notification_type (str): Тип уведомления
        session (Any): Сессия базы данных для выполнения запроса

    Raises:
        Exception: В случае ошибки при добавлении notification
    """
    try:
        await session.execute(
            """
            INSERT INTO notifications (tg_id, notification_type)
            VALUES ($1, $2)
            ON CONFLICT (tg_id, notification_type) 
            DO UPDATE SET last_notification_time = NOW()
            """,
            tg_id,
            notification_type,
        )
        logger.info(f"Успешно добавлено уведомление типа {notification_type} для пользователя {tg_id}")
    except Exception as e:
        logger.error(f"Ошибка при добавлении notification для пользователя {tg_id}: {e}")
        raise


async def check_notification_time(tg_id: int, notification_type: str, hours: int = 12, session: Any = None) -> bool:
    """
    Проверяет, прошло ли указанное количество часов с момента последнего уведомления.

    Args:
        tg_id (int): Идентификатор пользователя в Telegram
        notification_type (str): Тип уведомления
        hours (int, optional): Количество часов для проверки. По умолчанию 12.
        session (Any): Сессия базы данных для выполнения запроса

    Returns:
        bool: True, если с момента последнего уведомления прошло больше указанного времени, иначе False

    Raises:
        Exception: В случае ошибки при проверке времени уведомления
    """
    conn = None
    try:
        conn = session if session is not None else await asyncpg.connect(DATABASE_URL)

        result = await conn.fetchval(
            """
            SELECT 
                CASE 
                    WHEN MAX(last_notification_time) IS NULL THEN TRUE
                    WHEN NOW() - MAX(last_notification_time) > ($1 * INTERVAL '1 hour') THEN TRUE
                    ELSE FALSE 
                END AS can_notify
            FROM notifications 
            WHERE tg_id = $2 AND notification_type = $3
            """,
            hours,
            tg_id,
            notification_type,
        )

        can_notify = result if result is not None else True

        logger.info(
            f"Проверка уведомления типа {notification_type} для пользователя {tg_id}: {'можно отправить' if can_notify else 'слишком рано'}"
        )

        return can_notify

    except Exception as e:
        logger.error(f"Ошибка при проверке времени уведомления для пользователя {tg_id}: {e}")
        return False

    finally:
        if conn is not None and session is None:
            await conn.close()


async def get_servers(session: Any = None):
    conn = None
    try:
        conn = session if session is not None else await asyncpg.connect(DATABASE_URL)

        result = await conn.fetch(
            """
            SELECT cluster_name, server_name, api_url, subscription_url, inbound_id 
            FROM servers
            """
        )
        servers = {}
        for row in result:
            cluster_name = row["cluster_name"]
            if cluster_name not in servers:
                servers[cluster_name] = []

            servers[cluster_name].append(
                {
                    "server_name": row["server_name"],
                    "api_url": row["api_url"],
                    "subscription_url": row["subscription_url"],
                    "inbound_id": row["inbound_id"],
                }
            )

        return servers

    finally:
        if conn is not None and session is None:
            await conn.close()


async def delete_user_data(session: Any, tg_id: int):
    try:
        await session.execute("DELETE FROM gifts WHERE sender_tg_id = $1 OR recipient_tg_id = $1", tg_id)
    except Exception as e:
        logger.warning(f"У Вас версия без подарков для {tg_id}: {e}")
    await session.execute("DELETE FROM payments WHERE tg_id = $1", tg_id)
    await session.execute("DELETE FROM users WHERE tg_id = $1", tg_id)
    await session.execute("DELETE FROM connections WHERE tg_id = $1", tg_id)
    await delete_key(tg_id, session)
    await session.execute("DELETE FROM referrals WHERE referrer_tg_id = $1", tg_id)


async def store_gift_link(
    gift_id: str,
    sender_tg_id: int,
    selected_months: int,
    expiry_time: datetime,
    gift_link: str,
    session: Any = None,
):
    """
    Добавляет информацию о подарке в базу данных.

    Args:
        gift_id (str): Уникальный идентификатор подарка
        sender_tg_id (int): Идентификатор пользователя, который отправил подарок
        selected_months (int): Количество месяцев подписки
        expiry_time (datetime): Время окончания подписки
        gift_link (str): Ссылка для активации подарка
        session (Any): Сессия базы данных для выполнения запроса

    Returns:
        bool: True, если информация о подарке успешно добавлена, иначе False

    Raises:
        Exception: В случае ошибки при сохранении информации о подарке
    """
    conn = None
    try:
        conn = session if session is not None else await asyncpg.connect(DATABASE_URL)

        result = await conn.execute(
            """
            INSERT INTO gifts (gift_id, sender_tg_id, recipient_tg_id, selected_months, expiry_time, gift_link, created_at, is_used)
            VALUES ($1, $2, NULL, $3, $4, $5, $6, FALSE)
            """,
            gift_id,
            sender_tg_id,
            selected_months,
            expiry_time,
            gift_link,
            datetime.utcnow(),
        )

        if result:
            logger.info(f"Подарок с ID {gift_id} успешно добавлен в базу данных.")
            return True
        else:
            logger.error(f"Не удалось добавить подарок с ID {gift_id} в базу данных.")
            return False
    except Exception as e:
        logger.error(f"Ошибка при сохранении подарка с ID {gift_id} в базе данных: {e}")
        return False

    finally:
        if conn is not None and session is None:
            await conn.close()


async def get_key_details(email, session):
    record = await session.fetchrow(
        """
        SELECT k.key, k.email, k.expiry_time, k.server_id,k, k.client_id, k.created_at, c.tg_id, c.balance
        FROM keys k
        JOIN connections c ON k.tg_id = c.tg_id
        WHERE k.email = $1
        """,
        email,
    )

    if not record:
        return None

    cluster_name = record["server_id"]

    moscow_tz = pytz.timezone("Europe/Moscow")
    expiry_date = datetime.fromtimestamp(record["expiry_time"] / 1000, tz=moscow_tz)
    current_date = datetime.now(moscow_tz)
    time_left = expiry_date - current_date

    if time_left.total_seconds() <= 0:
        days_left_message = "<b>Ключ истек.</b>"
    elif time_left.days > 0:
        days_left_message = f"Осталось дней: <b>{time_left.days}</b>"
    else:
        hours_left = time_left.seconds // 3600
        days_left_message = f"Осталось часов: <b>{hours_left}</b>"

    return {
        "key": record["key"],
        "created_at": record["created_at"],
        "expiry_time": record["expiry_time"],
        "client_id": record["client_id"],
        "expiry_date": expiry_date.strftime("%d %B %Y года %H:%M"),
        "days_left_message": days_left_message,
        "server_name": cluster_name,
        "balance": record["balance"],
        "tg_id": record["tg_id"],
        "email": record["email"],
    }


async def delete_key(identifier, session):
    """
    Удаляет ключ из базы данных по client_id или tg_id

    Args:
        identifier (str): client_id или tg_id для удаления
        session: Сессия базы данных

    Raises:
        Exception: В случае ошибки при удалении ключа
    """
    try:
        # Проверяем, является ли идентификатор числом (tg_id) или строкой (client_id)
        if identifier.isdigit():
            query = "DELETE FROM keys WHERE tg_id = $1"
        else:
            query = "DELETE FROM keys WHERE client_id = $1"

        await session.execute(query, identifier)
        logger.info(f"Ключ с идентификатором {identifier} успешно удалён")
    except Exception as e:
        logger.error(f"Ошибка при удалении ключа с идентификатором {identifier} из базы данных: {e}")


async def create_server(
    cluster_name: str, server_name: str, api_url: str, subscription_url: str, inbound_id: int, session: Any
):
    """
    Добавляет новый сервер в базу данных.

    Args:
        cluster_name (str): Название кластера
        server_name (str): Название сервера
        api_url (str): URL API сервера
        subscription_url (str): URL подписки
        inbound_id (int): ID входящего подключения
        session (Any): Сессия базы данных

    Raises:
        Exception: В случае ошибки при добавлении сервера
    """
    try:
        await session.execute(
            """
            INSERT INTO servers (cluster_name, server_name, api_url, subscription_url, inbound_id)
            VALUES ($1, $2, $3, $4, $5)
            """,
            cluster_name,
            server_name,
            api_url,
            subscription_url,
            inbound_id,
        )
        logger.info(f"Сервер {server_name} успешно добавлен в кластер {cluster_name}")
    except Exception as e:
        logger.error(f"Ошибка при добавлении сервера {server_name} в кластер {cluster_name}: {e}")
        raise


async def delete_server(server_name: str, session: Any):
    """
    Удаляет сервер из базы данных по его названию.

    Args:
        server_name (str): Название сервера для удаления
        session (Any): Сессия базы данных

    Raises:
        Exception: В случае ошибки при удалении сервера
    """
    try:
        await session.execute(
            """
            DELETE FROM servers WHERE server_name = $1
            """,
            server_name,
        )
        logger.info(f"Сервер {server_name} успешно удалён из базы данных")
    except Exception as e:
        logger.error(f"Ошибка при удалении сервера {server_name} из базы данных: {e}")
        raise


async def create_coupon_usage(coupon_id: int, user_id: int, session: Any):
    """
    Создаёт запись об использовании купона в базе данных.

    Args:
        coupon_id (int): ID купона
        user_id (int): ID пользователя
        session (Any): Сессия базы данных

    Raises:
        Exception: В случае ошибки при создании записи
    """
    try:
        await session.execute(
            """
            INSERT INTO coupon_usages (coupon_id, user_id, used_at)
            VALUES ($1, $2, $3)
            """,
            coupon_id,
            user_id,
            datetime.utcnow(),
        )
        logger.info(f"Создана запись об использовании купона {coupon_id} пользователем {user_id}")
    except Exception as e:
        logger.error(f"Ошибка при создании записи об использовании купона {coupon_id} пользователем {user_id}: {e}")
        raise


async def check_coupon_usage(coupon_id: int, user_id: int, session: Any) -> bool:
    """
    Проверяет, использовал ли пользователь данный купон.

    Args:
        coupon_id (int): ID купона для проверки
        user_id (int): ID пользователя для проверки
        session (Any): Сессия базы данных

    Returns:
        bool: True если купон уже использован, False если нет

    Raises:
        Exception: В случае ошибки при выполнении запроса
    """
    try:
        result = await session.fetchrow(
            """
            SELECT 1 FROM coupon_usages WHERE coupon_id = $1 AND user_id = $2
            """,
            coupon_id,
            user_id,
        )
        return result is not None
    except Exception as e:
        logger.error(f"Ошибка при проверке использования купона {coupon_id} пользователем {user_id}: {e}")
        raise


async def update_coupon_usage_count(coupon_id: int, session: Any):
    """
    Обновляет счетчик использования купона и его статус.

    Args:
        coupon_id (int): ID купона для обновления
        session (Any): Сессия базы данных

    Raises:
        Exception: В случае ошибки при обновлении данных купона
    """
    try:
        await session.execute(
            """
            UPDATE coupons
            SET usage_count = usage_count + 1,
                is_used = CASE WHEN usage_count + 1 >= usage_limit AND usage_limit > 0 THEN TRUE ELSE FALSE END
            WHERE id = $1
            """,
            coupon_id,
        )
        logger.info(f"Успешно обновлен счетчик использования купона {coupon_id}")
    except Exception as e:
        logger.error(f"Ошибка при обновлении счетчика использования купона {coupon_id}: {e}")
        raise


async def get_last_payments(tg_id: int, session: Any):
    """
    Получает последние 3 платежа пользователя.

    Args:
        tg_id (int): Telegram ID пользователя
        session (Any): Сессия базы данных

    Returns:
        list: Список последних платежей пользователя

    Raises:
        Exception: В случае ошибки при выполнении запроса
    """
    try:
        records = await session.fetch(
            """
            SELECT amount, payment_system, status, created_at
            FROM payments 
            WHERE tg_id = $1
            ORDER BY created_at DESC
            LIMIT 3
            """,
            tg_id,
        )
        logger.info(f"Успешно получены последние платежи для пользователя {tg_id}")
        return records
    except Exception as e:
        logger.error(f"Ошибка при получении последних платежей для пользователя {tg_id}: {e}")
<<<<<<< HEAD
        raise


async def get_coupon_details(coupon_id: str, session: Any):
    """
    Получает детали купона по его ID.

    Args:
        coupon_id (str): ID купона
        session (Any): Сессия базы данных

    Returns:
        dict: Словарь с деталями купона или None если купон не найден

    Raises:
        Exception: В случае ошибки при выполнении запроса
    """
    try:
        record = await session.fetchrow(
            """
            SELECT id, code, discount, usage_count, usage_limit, is_used
            FROM coupons
            WHERE id = $1
            """,
            coupon_id,
        )

        if record:
            logger.info(f"Успешно получены детали купона {coupon_id}")
            return dict(record)

        logger.warning(f"Купон {coupon_id} не найден")
        return None

    except Exception as e:
        logger.error(f"Ошибка при получении деталей купона {coupon_id}: {e}")
        raise


async def get_referral_by_referred_id(referred_tg_id: int, session: Any):
    """
    Получает информацию о реферале по ID приглашенного пользователя.

    Args:
        referred_tg_id (int): ID приглашенного пользователя
        session (Any): Сессия базы данных

    Returns:
        dict: Словарь с информацией о реферале или None если не найден

    Raises:
        Exception: В случае ошибки при выполнении запроса
    """
    try:
        record = await session.fetchrow(
            """
            SELECT * FROM referrals 
            WHERE referred_tg_id = $1
            """,
            referred_tg_id,
        )

        if record:
            logger.info(f"Успешно получена информация о реферале для пользователя {referred_tg_id}")
            return dict(record)

        logger.info(f"Реферал для пользователя {referred_tg_id} не найден")
        return None

    except Exception as e:
        logger.error(f"Ошибка при получении информации о реферале для пользователя {referred_tg_id}: {e}")
        raise


async def get_all_keys(session: Any = None):
    """
    Получает все записи из таблицы keys.

    Args:
        session (Any, optional): Сессия базы данных. По умолчанию None.

    Returns:
        list: Список всех записей из таблицы keys

    Raises:
        Exception: В случае ошибки при выполнении запроса
    """
    conn = None
    try:
        conn = session if session is not None else await asyncpg.connect(DATABASE_URL)
        keys = await conn.fetch("SELECT * FROM keys")
        logger.info(f"Успешно получены все записи из таблицы keys. Количество: {len(keys)}")
        return keys
    except Exception as e:
        logger.error(f"Ошибка при получении записей из таблицы keys: {e}")
        raise
    finally:
        if conn is not None and session is None:
            await conn.close()
=======
        raise
>>>>>>> 07d14a30
<|MERGE_RESOLUTION|>--- conflicted
+++ resolved
@@ -1469,7 +1469,6 @@
         return records
     except Exception as e:
         logger.error(f"Ошибка при получении последних платежей для пользователя {tg_id}: {e}")
-<<<<<<< HEAD
         raise
 
 
@@ -1569,6 +1568,1444 @@
     finally:
         if conn is not None and session is None:
             await conn.close()
-=======
-        raise
->>>>>>> 07d14a30
+import json
+from datetime import datetime
+from typing import Any
+
+import asyncpg
+import pytz
+
+from config import DATABASE_URL, REFERRAL_BONUS_PERCENTAGES
+from logger import logger
+
+
+async def create_temporary_data(session, tg_id: int, state: str, data: dict):
+    """Сохраняет временные данные пользователя."""
+    await session.execute(
+        """
+        INSERT INTO temporary_data (tg_id, state, data, updated_at)
+        VALUES ($1, $2, $3, $4)
+        ON CONFLICT (tg_id)
+        DO UPDATE SET state = $2, data = $3, updated_at = $4
+        """,
+        tg_id,
+        state,
+        json.dumps(data),
+        datetime.utcnow(),
+    )
+
+
+async def get_temporary_data(session, tg_id: int) -> dict | None:
+    """Извлекает временные данные пользователя."""
+    result = await session.fetchrow("SELECT state, data FROM temporary_data WHERE tg_id = $1", tg_id)
+    if result:
+        return {"state": result["state"], "data": json.loads(result["data"])}
+    return None
+
+
+async def clear_temporary_data(session, tg_id: int):
+    # TODO rename delete_temporary_data
+    await session.execute("DELETE FROM temporary_data WHERE tg_id = $1", tg_id)
+
+
+async def create_blocked_user(tg_id: int, conn: asyncpg.Connection):
+    await conn.execute(
+        "INSERT INTO blocked_users (tg_id) VALUES ($1) ON CONFLICT (tg_id) DO NOTHING",
+        tg_id,
+    )
+
+
+async def delete_blocked_user(tg_id: int | list[int], conn: asyncpg.Connection):
+    """
+    Удаляет пользователя или список пользователей из списка заблокированных.
+
+    :param tg_id: ID пользователя Telegram или список ID
+    :param conn: Подключение к базе данных
+    """
+    if isinstance(tg_id, list):
+        await conn.execute("DELETE FROM blocked_users WHERE tg_id = ANY($1)", tg_id)
+    else:
+        await conn.execute("DELETE FROM blocked_users WHERE tg_id = $1", tg_id)
+
+
+async def init_db(file_path: str = "assets/schema.sql"):
+    with open(file_path) as file:
+        sql_content = file.read()
+
+    statements = [stmt.strip() for stmt in sql_content.split(";") if stmt.strip()]
+    conn = await asyncpg.connect(DATABASE_URL)
+
+    try:
+        for statement in statements:
+            await conn.execute(statement)
+    except Exception as e:
+        logger.error(f"Error while executing SQL statement: {e}")
+    finally:
+        logger.info("Tables created successfully")
+        await conn.close()
+
+
+async def check_unique_server_name(server_name: str, session: Any, cluster_name: str | None = None) -> bool:
+    """
+    Проверяет уникальность имени сервера.
+
+    :param server_name: Имя сервера.
+    :param session: Сессия базы данных.
+    :param cluster_name: Имя кластера (опционально).
+    :return: True, если имя сервера уникально, False, если уже существует.
+    """
+    if cluster_name:
+        result = await session.fetchrow(
+            "SELECT 1 FROM servers WHERE server_name = $1 AND cluster_name = $2 LIMIT 1", server_name, cluster_name
+        )
+    else:
+        result = await session.fetchrow("SELECT 1 FROM servers WHERE server_name = $1 LIMIT 1", server_name)
+
+    return result is None
+
+
+async def create_coupon(coupon_code: str, amount: float, usage_limit: int, session: Any):
+    """
+    Создает новый купон в базе данных.
+
+    Args:
+        coupon_code (str): Уникальный код купона.
+        amount (float): Сумма, которую дает купон.
+        usage_limit (int): Максимальное количество использований купона.
+        session (Any): Сессия базы данных для выполнения запроса.
+
+    Raises:
+        Exception: В случае ошибки при создании купона.
+
+    Example:
+        await create_coupon('SALE50', 50.0, 5, session)
+    """
+    try:
+        await session.execute(
+            """
+            INSERT INTO coupons (code, amount, usage_limit, usage_count, is_used)
+            VALUES ($1, $2, $3, 0, FALSE)
+        """,
+            coupon_code,
+            amount,
+            usage_limit,
+        )
+        logger.info(f"Успешно создан купон с кодом {coupon_code} на сумму {amount}")
+    except Exception as e:
+        logger.error(f"Ошибка при создании купона {coupon_code}: {e}")
+        raise
+
+
+async def get_coupon_by_code(coupon_code: str, session: Any) -> dict | None:
+    """
+    Получает информацию о купоне по его коду.
+
+    Args:
+        coupon_code (str): Код купона для поиска
+        session (Any): Сессия базы данных
+
+    Returns:
+        dict | None: Словарь с информацией о купоне или None, если купон не найден
+            - id (int): ID купона
+            - usage_limit (int): Лимит использований
+            - usage_count (int): Текущее количество использований
+            - is_used (bool): Флаг использования
+            - amount (float): Сумма купона
+
+    Raises:
+        Exception: В случае ошибки при выполнении запроса
+    """
+    try:
+        result = await session.fetchrow(
+            """
+            SELECT id, usage_limit, usage_count, is_used, amount
+            FROM coupons
+            WHERE code = $1 AND (usage_count < usage_limit OR usage_limit = 0) AND is_used = FALSE
+            """,
+            coupon_code,
+        )
+        return dict(result) if result else None
+    except Exception as e:
+        logger.error(f"Ошибка при получении купона {coupon_code}: {e}")
+        raise
+
+
+async def get_all_coupons(session: Any, page: int = 1, per_page: int = 10):
+    """
+    Получает список купонов из базы данных с пагинацией.
+
+    Args:
+        session (Any): Сессия базы данных для выполнения запроса
+        page (int): Номер страницы (по умолчанию 1)
+        per_page (int): Количество купонов на странице (по умолчанию 10)
+
+    Returns:
+        dict: Словарь с информацией о купонах и пагинации:
+            - coupons (list): Список словарей с информацией о купонах
+            - total (int): Общее количество купонов
+            - pages (int): Общее количество страниц
+            - current_page (int): Текущая страница
+
+    Raises:
+        Exception: В случае ошибки при получении данных из базы
+    """
+    try:
+        offset = (page - 1) * per_page
+        coupons = await session.fetch(
+            """
+            SELECT code, amount, usage_limit, usage_count
+            FROM coupons
+            ORDER BY id
+            LIMIT $1 OFFSET $2
+            """,
+            per_page,
+            offset,
+        )
+
+        total_count = await session.fetchval("SELECT COUNT(*) FROM coupons")
+        total_pages = -(-total_count // per_page)  # Округление вверх
+
+        logger.info(f"Успешно получено {len(coupons)} купонов из базы данных (страница {page})")
+
+        return {"coupons": coupons, "total": total_count, "pages": total_pages, "current_page": page}
+    except Exception as e:
+        logger.error(f"Критическая ошибка при получении списка купонов: {e}")
+        logger.exception("Трассировка стека ошибки получения купонов")
+        return {"coupons": [], "total": 0, "pages": 0, "current_page": page}
+
+
+async def delete_coupon(coupon_code: str, session: Any):
+    """
+    Удаляет купон из базы данных по его коду.
+
+    Args:
+        coupon_code (str): Код купона для удаления
+        session (Any): Сессия базы данных для выполнения запроса
+
+    Returns:
+        bool: True, если купон успешно удален, False если купон не найден или произошла ошибка
+
+    Raises:
+        Exception: В случае ошибки при выполнении запроса к базе данных
+
+    Example:
+        result = await delete_coupon('SALE50', session)
+    """
+    try:
+        coupon_record = await session.fetchrow(
+            """
+            SELECT id FROM coupons WHERE code = $1
+        """,
+            coupon_code,
+        )
+
+        if not coupon_record:
+            logger.info(f"Купон {coupon_code} не найден в базе данных")
+            return False
+
+        await session.execute(
+            """
+            DELETE FROM coupons WHERE code = $1
+        """,
+            coupon_code,
+        )
+
+        logger.info(f"Купон {coupon_code} успешно удален из базы данных")
+        return True
+
+    except Exception as e:
+        logger.error(f"Произошла ошибка при удалении купона {coupon_code}: {e}")
+        return False
+
+
+async def set_trial(tg_id: int, status: int, session: Any):
+    """
+    Устанавливает статус триального периода для пользователя.
+
+    Args:
+        tg_id (int): Telegram ID пользователя
+        status (int): Статус триального периода (0 - доступен, 1 - использован)
+        session (Any): Сессия базы данных
+
+    Returns:
+        bool: True, если статус успешно установлен, False в случае ошибки
+    """
+    try:
+        await session.execute(
+            """
+            INSERT INTO connections (tg_id, trial) 
+            VALUES ($1, $2) 
+            ON CONFLICT (tg_id) 
+            DO UPDATE SET trial = $2
+            """,
+            tg_id,
+            status,
+        )
+        status_text = "восстановлен" if status == 0 else "использован"
+        logger.info(f"Триальный период успешно {status_text} для пользователя {tg_id}")
+        return True
+    except Exception as e:
+        logger.error(f"Ошибка при установке статуса триального периода для пользователя {tg_id}: {e}")
+        return False
+
+
+async def add_connection(tg_id: int, balance: float = 0.0, trial: int = 0, session: Any = None):
+    """
+    Добавляет новое подключение для пользователя в базу данных.
+
+    Args:
+        tg_id (int): Telegram ID пользователя
+        balance (float, optional): Начальный баланс пользователя. По умолчанию 0.0.
+        trial (int, optional): Статус триального периода. По умолчанию 0.
+        session (Any, optional): Сессия базы данных.
+
+    Raises:
+        Exception: Если возникает ошибка при добавлении подключения в базу данных.
+    """
+    try:
+        await session.execute(
+            """
+            INSERT INTO connections (tg_id, balance, trial)
+            VALUES ($1, $2, $3)
+            """,
+            tg_id,
+            balance,
+            trial,
+        )
+        logger.info(
+            f"Успешно добавлено новое подключение для пользователя {tg_id} с балансом {balance} и статусом триала {trial}"
+        )
+    except Exception as e:
+        logger.error(f"Не удалось добавить подключение для пользователя {tg_id}. Причина: {e}")
+        raise
+
+
+async def check_connection_exists(tg_id: int):
+    """
+    Проверяет существование подключения для указанного пользователя в базе данных.
+
+    Args:
+        tg_id (int): Telegram ID пользователя для проверки.
+
+    Returns:
+        bool: True, если подключение существует, иначе False.
+
+    Raises:
+        Exception: В случае ошибки при подключении к базе данных.
+    """
+    try:
+        conn = await asyncpg.connect(DATABASE_URL)
+        exists = await conn.fetchval(
+            """
+            SELECT EXISTS(SELECT 1 FROM connections WHERE tg_id = $1)
+            """,
+            tg_id,
+        )
+        logger.info(
+            f"Проверка существования подключения для пользователя {tg_id}: {'найдено' if exists else 'не найдено'}"
+        )
+        return exists
+    except Exception as e:
+        logger.error(f"Ошибка при проверке подключения для пользователя {tg_id}: {e}")
+        raise
+    finally:
+        if conn:
+            await conn.close()
+
+
+async def store_key(
+    tg_id: int,
+    client_id: str,
+    email: str,
+    expiry_time: int,
+    key: str,
+    server_id: str,
+    session: Any,
+):
+    """
+    Сохраняет информацию о ключе в базу данных.
+
+    Args:
+        tg_id (int): Telegram ID пользователя
+        client_id (str): Уникальный идентификатор клиента
+        email (str): Электронная почта или имя устройства
+        expiry_time (int): Время истечения ключа в миллисекундах
+        key (str): Ключ доступа
+        server_id (str): Идентификатор сервера
+
+    Raises:
+        Exception: Если возникает ошибка при сохранении ключа в базу данных
+    """
+    try:
+        await session.execute(
+            """
+            INSERT INTO keys (tg_id, client_id, email, created_at, expiry_time, key, server_id)
+            VALUES ($1, $2, $3, $4, $5, $6, $7)
+            """,
+            tg_id,
+            client_id,
+            email,
+            int(datetime.utcnow().timestamp() * 1000),
+            expiry_time,
+            key,
+            server_id,
+        )
+        logger.info(f"Ключ успешно сохранен для пользователя {tg_id} на сервере {server_id}")
+    except Exception as e:
+        logger.error(f"Ошибка при сохранении ключа для пользователя {tg_id}: {e}")
+        raise
+
+
+async def get_keys(tg_id: int, session: Any):
+    """
+    Получает список ключей для указанного пользователя.
+
+    Args:
+        tg_id (int): Telegram ID пользователя
+
+    Returns:
+        list: Список записей ключей с информацией о клиенте, электронной почте, времени создания и ключе
+
+    Raises:
+        Exception: В случае ошибки при подключении к базе данных или выполнении запроса
+    """
+    try:
+        records = await session.fetch(
+            """
+            SELECT client_id, email, created_at, key
+            FROM keys
+            WHERE tg_id = $1
+            """,
+            tg_id,
+        )
+        logger.info(f"Успешно получено {len(records)} ключей для пользователя {tg_id}")
+        return records
+    except Exception as e:
+        logger.error(f"Ошибка при получении ключей для пользователя {tg_id}: {e}")
+        raise
+
+
+async def get_keys_by_server(tg_id: int | None, server_id: str, session: Any):
+    """
+    Получает список ключей на определенном сервере. Если tg_id=None, возвращает все ключи на сервере.
+
+    Args:
+        tg_id (int | None): Telegram ID пользователя или None для всех пользователей
+        server_id (str): Идентификатор сервера
+
+    Returns:
+        list: Список записей ключей с информацией о клиенте, электронной почте, времени создания и ключе
+
+    Raises:
+        Exception: В случае ошибки при подключении к базе данных или выполнении запроса
+    """
+    try:
+        if tg_id is not None:
+            records = await session.fetch(
+                """
+                SELECT *
+                FROM keys
+                WHERE tg_id = $1 AND server_id = $2
+                """,
+                tg_id,
+                server_id,
+            )
+            logger.info(f"Успешно получено {len(records)} ключей для пользователя {tg_id} на сервере {server_id}")
+        else:
+            records = await session.fetch(
+                """
+                SELECT *
+                FROM keys
+                WHERE server_id = $1
+                """,
+                server_id,
+            )
+            logger.info(f"Успешно получено {len(records)} ключей на сервере {server_id}")
+
+        return records
+    except Exception as e:
+        error_msg = f"Ошибка при получении ключей на сервере {server_id}"
+        if tg_id is not None:
+            error_msg += f" для пользователя {tg_id}"
+        logger.error(f"{error_msg}: {e}")
+        raise
+
+
+async def get_balance(tg_id: int) -> float:
+    """
+    Получает баланс пользователя из базы данных.
+
+    Args:
+        tg_id (int): Telegram ID пользователя
+
+    Returns:
+        float: Баланс пользователя, 0.0 если баланс не найден
+
+    Raises:
+        Exception: В случае ошибки при подключении к базе данных или выполнении запроса
+    """
+    conn = None
+    try:
+        conn = await asyncpg.connect(DATABASE_URL)
+        balance = await conn.fetchval("SELECT balance FROM connections WHERE tg_id = $1", tg_id)
+        logger.info(f"Получен баланс для пользователя {tg_id}: {balance}")
+        return round(balance, 1) if balance is not None else 0.0
+    except Exception as e:
+        logger.error(f"Ошибка при получении баланса для пользователя {tg_id}: {e}")
+        return 0.0
+    finally:
+        if conn:
+            await conn.close()
+
+
+async def update_balance(tg_id: int, amount: float, session: Any = None):
+    """
+    Обновляет баланс пользователя в базе данных.
+
+    Args:
+        tg_id (int): Telegram ID пользователя
+        amount (float): Сумма для обновления баланса
+        session (Any, optional): Сессия базы данных. Если не передана, создается новая.
+
+    Raises:
+        Exception: В случае ошибки при подключении к базе данных или обновлении баланса
+    """
+    conn = None
+    try:
+        if session is None:
+            conn = await asyncpg.connect(DATABASE_URL)
+            session = conn
+
+        await session.execute(
+            """
+            UPDATE connections
+            SET balance = balance + $1
+            WHERE tg_id = $2
+            """,
+            amount,
+            tg_id,
+        )
+        logger.info(f"Баланс пользователя {tg_id} обновлен на сумму {amount}")
+
+        await handle_referral_on_balance_update(tg_id, amount)
+
+    except Exception as e:
+        logger.error(f"Ошибка при обновлении баланса для пользователя {tg_id}: {e}")
+        raise
+    finally:
+        if conn is not None:
+            await conn.close()
+
+
+async def get_trial(tg_id: int, session: Any) -> int:
+    """
+    Получает статус триала для пользователя из базы данных.
+
+    Args:
+        tg_id (int): Telegram ID пользователя
+        session (Any): Сессия базы данных
+
+    Returns:
+        int: Статус триала (0 - не использован, 1 - использован)
+    """
+    try:
+        trial = await session.fetchval("SELECT trial FROM connections WHERE tg_id = $1", tg_id)
+        logger.info(f"Получен статус триала для пользователя {tg_id}: {trial}")
+        return trial if trial is not None else 0
+    except Exception as e:
+        logger.error(f"Ошибка при получении статуса триала для пользователя {tg_id}: {e}")
+        return 0
+
+
+async def get_key_count(tg_id: int) -> int:
+    """
+    Получает количество ключей для указанного пользователя.
+
+    Args:
+        tg_id (int): Telegram ID пользователя
+
+    Returns:
+        int: Количество ключей пользователя, 0 если ключей нет
+
+    Raises:
+        Exception: В случае ошибки при подключении к базе данных
+    """
+    conn = None
+    try:
+        conn = await asyncpg.connect(DATABASE_URL)
+        count = await conn.fetchval("SELECT COUNT(*) FROM keys WHERE tg_id = $1", tg_id)
+        logger.info(f"Получено количество ключей для пользователя {tg_id}: {count}")
+        return count if count is not None else 0
+    except Exception as e:
+        logger.error(f"Ошибка при получении количества ключей для пользователя {tg_id}: {e}")
+        return 0
+    finally:
+        if conn:
+            await conn.close()
+
+
+async def add_referral(referred_tg_id: int, referrer_tg_id: int, session: Any):
+    try:
+        if referred_tg_id == referrer_tg_id:
+            logger.warning(f"Пользователь {referred_tg_id} попытался использовать свою собственную реферальную ссылку.")
+            return
+
+        await session.execute(
+            """
+            INSERT INTO referrals (referred_tg_id, referrer_tg_id)
+            VALUES ($1, $2)
+            """,
+            referred_tg_id,
+            referrer_tg_id,
+        )
+        logger.info(f"Добавлена реферальная связь: приглашенный {referred_tg_id}, пригласивший {referrer_tg_id}")
+    except Exception as e:
+        logger.error(f"Ошибка при добавлении реферала: {e}")
+        raise
+
+
+async def handle_referral_on_balance_update(tg_id: int, amount: float):
+    """
+    Обработка многоуровневой реферальной системы при обновлении баланса пользователя.
+
+    Метод анализирует цепочку рефералов для указанного пользователя и начисляет
+    бонусы реферерам на разных уровнях согласно настроенным процентам.
+
+    Args:
+        tg_id (int): Идентификатор Telegram пользователя, пополнившего баланс
+        amount (float): Сумма пополнения баланса
+    """
+    conn = None
+    try:
+        conn = await asyncpg.connect(DATABASE_URL)
+        logger.info(f"Начало обработки реферальной системы для пользователя {tg_id}")
+
+        MAX_REFERRAL_LEVELS = len(REFERRAL_BONUS_PERCENTAGES.keys())
+        if MAX_REFERRAL_LEVELS == 0:
+            logger.warning("Реферальные бонусы отключены.")
+            return
+
+        visited_tg_ids = set()
+        current_tg_id = tg_id
+        referral_chain = []
+
+        for level in range(1, MAX_REFERRAL_LEVELS + 1):
+            if current_tg_id in visited_tg_ids:
+                logger.warning(f"Обнаружен цикл в реферальной цепочке для пользователя {current_tg_id}. Прекращение.")
+                break
+
+            visited_tg_ids.add(current_tg_id)
+
+            referral = await conn.fetchrow(
+                """
+                SELECT referrer_tg_id 
+                FROM referrals 
+                WHERE referred_tg_id = $1
+                """,
+                current_tg_id,
+            )
+
+            if not referral:
+                logger.info(f"Цепочка рефералов завершена на уровне {level}.")
+                break
+
+            referrer_tg_id = referral["referrer_tg_id"]
+
+            if referrer_tg_id in visited_tg_ids:
+                logger.warning(f"Реферер {referrer_tg_id} уже обработан. Пропуск.")
+                break
+
+            referral_chain.append({"tg_id": referrer_tg_id, "level": level})
+            current_tg_id = referrer_tg_id
+
+        for referral in referral_chain:
+            referrer_tg_id = referral["tg_id"]
+            level = referral["level"]
+
+            bonus_percent = REFERRAL_BONUS_PERCENTAGES.get(level, 0)
+            if bonus_percent <= 0:
+                logger.warning(f"Процент бонуса для уровня {level} равен 0. Пропуск.")
+                continue
+
+            bonus = round(amount * bonus_percent, 2)
+
+            if bonus > 0:
+                logger.info(f"Начисление бонуса {bonus} рублей рефереру {referrer_tg_id} на уровне {level}.")
+                await update_balance(referrer_tg_id, bonus)
+
+    except Exception as e:
+        logger.error(f"Ошибка при обработке многоуровневой реферальной системы для {tg_id}: {e}")
+    finally:
+        if conn:
+            await conn.close()
+
+
+async def get_referral_stats(referrer_tg_id: int):
+    conn = None
+    try:
+        conn = await asyncpg.connect(DATABASE_URL)
+        logger.info(
+            f"Установлено подключение к базе данных для получения статистики рефералов пользователя {referrer_tg_id}"
+        )
+
+        total_referrals = await conn.fetchval(
+            """
+            SELECT COUNT(*) FROM referrals WHERE referrer_tg_id = $1
+            """,
+            referrer_tg_id,
+        )
+        logger.debug(f"Получено общее количество рефералов: {total_referrals}")
+
+        active_referrals = await conn.fetchval(
+            """
+            SELECT COUNT(*) FROM referrals WHERE referrer_tg_id = $1 AND reward_issued = TRUE
+            """,
+            referrer_tg_id,
+        )
+        logger.debug(f"Получено количество активных рефералов: {active_referrals}")
+
+        MAX_REFERRAL_LEVELS = len(REFERRAL_BONUS_PERCENTAGES.keys())
+
+        referrals_by_level_records = await conn.fetch(
+            f"""
+            WITH RECURSIVE referral_levels AS (
+                SELECT referred_tg_id, referrer_tg_id, 1 AS level
+                FROM referrals 
+                WHERE referrer_tg_id = $1
+                
+                UNION
+                
+                SELECT r.referred_tg_id, r.referrer_tg_id, rl.level + 1
+                FROM referrals r
+                JOIN referral_levels rl ON r.referrer_tg_id = rl.referred_tg_id
+                WHERE rl.level < {MAX_REFERRAL_LEVELS}
+            )
+            SELECT level, 
+                   COUNT(*) AS level_count, 
+                   COUNT(CASE WHEN reward_issued = TRUE THEN 1 END) AS active_level_count
+            FROM referral_levels rl
+            JOIN referrals r ON rl.referred_tg_id = r.referred_tg_id
+            GROUP BY level
+            ORDER BY level
+            """,
+            referrer_tg_id,
+        )
+
+        referrals_by_level = {
+            record["level"]: {
+                "total": record["level_count"],
+                "active": record["active_level_count"],
+            }
+            for record in referrals_by_level_records
+        }
+        logger.debug(f"Получена статистика рефералов по уровням: {referrals_by_level}")
+
+        total_referral_bonus = await conn.fetchval(
+            f"""
+            WITH RECURSIVE referral_levels AS (
+                SELECT 
+                    referred_tg_id, 
+                    referrer_tg_id, 
+                    1 AS level
+                FROM referrals 
+                WHERE referrer_tg_id = $1
+                
+                UNION
+                
+                SELECT 
+                    r.referred_tg_id, 
+                    r.referrer_tg_id, 
+                    rl.level + 1
+                FROM referrals r
+                JOIN referral_levels rl ON r.referrer_tg_id = rl.referred_tg_id
+                WHERE rl.level < {MAX_REFERRAL_LEVELS}
+            )
+            SELECT 
+                COALESCE(SUM(p.amount * (
+                    CASE 
+                        {" ".join([f"WHEN rl.level = {level} THEN {REFERRAL_BONUS_PERCENTAGES[level]}" for level in REFERRAL_BONUS_PERCENTAGES])}
+                        ELSE 0 
+                    END)), 0) AS total_bonus
+            FROM referral_levels rl
+            JOIN payments p ON rl.referred_tg_id = p.tg_id
+            WHERE p.status = 'success' AND rl.level <= {MAX_REFERRAL_LEVELS}
+            """,
+            referrer_tg_id,
+        )
+
+        logger.debug(f"Получена общая сумма бонусов от рефералов: {total_referral_bonus}")
+
+        return {
+            "total_referrals": total_referrals,
+            "active_referrals": active_referrals,
+            "referrals_by_level": referrals_by_level,
+            "total_referral_bonus": total_referral_bonus,
+        }
+
+    except Exception as e:
+        logger.error(f"Ошибка при получении статистики рефералов для пользователя {referrer_tg_id}: {e}")
+        raise
+    finally:
+        if conn:
+            await conn.close()
+            logger.info("Закрытие подключения к базе данных")
+
+
+async def update_key_expiry(client_id: str, new_expiry_time: int, session: Any):
+    """
+    Обновление времени истечения ключа для указанного клиента.
+
+    Args:
+        client_id (str): Уникальный идентификатор клиента
+        new_expiry_time (int): Новое время истечения ключа
+
+    Raises:
+        Exception: В случае ошибки при подключении к базе данных или обновлении ключа
+    """
+    try:
+        await session.execute(
+            """
+            UPDATE keys
+            SET expiry_time = $1, notified = FALSE, notified_24h = FALSE
+            WHERE client_id = $2
+        """,
+            new_expiry_time,
+            client_id,
+        )
+        logger.info(f"Успешно обновлено время истечения ключа для клиента {client_id}")
+
+    except Exception as e:
+        logger.error(f"Ошибка при обновлении времени истечения ключа для клиента {client_id}: {e}")
+        raise
+
+
+async def add_balance_to_client(client_id: str, amount: float):
+    """
+    Добавление баланса клиенту по его идентификатору Telegram.
+
+    Args:
+        client_id (str): Идентификатор клиента в Telegram
+        amount (float): Сумма для пополнения баланса
+
+    Raises:
+        Exception: В случае ошибки при подключении к базе данных или обновлении баланса
+    """
+    conn = None
+    try:
+        conn = await asyncpg.connect(DATABASE_URL)
+        logger.info(f"Установлено подключение к базе данных для пополнения баланса клиента {client_id}")
+
+        await conn.execute(
+            """
+            UPDATE connections
+            SET balance = balance + $1
+            WHERE tg_id = $2
+            """,
+            amount,
+            client_id,
+        )
+        logger.info(f"Успешно пополнен баланс клиента {client_id} на сумму {amount}")
+
+    except Exception as e:
+        logger.error(f"Ошибка при пополнении баланса для клиента {client_id}: {e}")
+        raise
+    finally:
+        if conn:
+            await conn.close()
+            logger.info("Закрытие подключения к базе данных")
+
+
+async def get_client_id_by_email(email: str):
+    """
+    Получение идентификатора клиента по электронной почте.
+
+    Args:
+        email (str): Электронная почта клиента
+
+    Returns:
+        str: Идентификатор клиента или None, если клиент не найден
+
+    Raises:
+        Exception: В случае ошибки при подключении к базе данных или выполнении запроса
+    """
+    conn = None
+    try:
+        conn = await asyncpg.connect(DATABASE_URL)
+        logger.info(f"Установлено подключение к базе данных для поиска client_id по email: {email}")
+
+        client_id = await conn.fetchval(
+            """
+            SELECT client_id FROM keys WHERE email = $1
+        """,
+            email,
+        )
+
+        if client_id:
+            logger.info(f"Найден client_id для email: {email}")
+        else:
+            logger.warning(f"Не найден client_id для email: {email}")
+
+        return client_id
+
+    except Exception as e:
+        logger.error(f"Ошибка при получении client_id для email {email}: {e}")
+        raise
+    finally:
+        if conn:
+            await conn.close()
+            logger.info("Закрытие подключения к базе данных")
+
+
+async def get_tg_id_by_client_id(client_id: str):
+    """
+    Получение Telegram ID по идентификатору клиента.
+
+    Args:
+        client_id (str): Идентификатор клиента
+
+    Returns:
+        int или None: Telegram ID клиента, если найден, иначе None
+
+    Raises:
+        Exception: В случае ошибки при подключении к базе данных или выполнении запроса
+    """
+    conn = None
+    try:
+        conn = await asyncpg.connect(DATABASE_URL)
+        logger.info(f"Установлено подключение к базе данных для поиска Telegram ID по client_id: {client_id}")
+
+        result = await conn.fetchrow("SELECT tg_id FROM keys WHERE client_id = $1", client_id)
+
+        if result:
+            logger.info(f"Найден Telegram ID для client_id: {client_id}")
+            return result["tg_id"]
+        else:
+            logger.warning(f"Не найден Telegram ID для client_id: {client_id}")
+            return None
+
+    except Exception as e:
+        logger.error(f"Ошибка при получении Telegram ID для client_id {client_id}: {e}")
+        raise
+    finally:
+        if conn:
+            await conn.close()
+            logger.info("Закрытие подключения к базе данных")
+
+
+async def upsert_user(
+    tg_id: int,
+    username: str = None,
+    first_name: str = None,
+    last_name: str = None,
+    language_code: str = None,
+    is_bot: bool = False,
+):
+    """
+    Обновляет или вставляет информацию о пользователе в базу данных.
+
+    Args:
+        tg_id (int): Идентификатор пользователя в Telegram
+        username (str, optional): Имя пользователя в Telegram
+        first_name (str, optional): Имя пользователя
+        last_name (str, optional): Фамилия пользователя
+        language_code (str, optional): Код языка пользователя
+        is_bot (bool, optional): Флаг, указывающий является ли пользователь ботом
+
+    Raises:
+        Exception: В случае ошибки при работе с базой данных
+    """
+    conn = None
+    try:
+        conn = await asyncpg.connect(DATABASE_URL)
+        logger.info(f"Установлено подключение к базе данных для обновления пользователя {tg_id}")
+
+        await conn.execute(
+            """
+            INSERT INTO users (tg_id, username, first_name, last_name, language_code, is_bot, created_at, updated_at)
+            VALUES ($1, $2, $3, $4, $5, $6, CURRENT_TIMESTAMP, CURRENT_TIMESTAMP)
+            ON CONFLICT (tg_id) DO UPDATE 
+            SET 
+                username = COALESCE(EXCLUDED.username, users.username),
+                first_name = COALESCE(EXCLUDED.first_name, users.first_name),
+                last_name = COALESCE(EXCLUDED.last_name, users.last_name),
+                language_code = COALESCE(EXCLUDED.language_code, users.language_code),
+                is_bot = EXCLUDED.is_bot,
+                updated_at = CURRENT_TIMESTAMP
+            """,
+            tg_id,
+            username,
+            first_name,
+            last_name,
+            language_code,
+            is_bot,
+        )
+        logger.info(f"Успешно обновлена информация о пользователе {tg_id}")
+    except Exception as e:
+        logger.error(f"Ошибка при обновлении информации о пользователе {tg_id}: {e}")
+        raise
+    finally:
+        if conn:
+            await conn.close()
+            logger.info("Закрытие подключения к базе данных")
+
+
+async def add_payment(tg_id: int, amount: float, payment_system: str):
+    """
+    Добавляет информацию о платеже в базу данных.
+
+    Args:
+        tg_id (int): Идентификатор пользователя в Telegram
+        amount (float): Сумма платежа
+        payment_system (str): Система оплаты
+
+    Raises:
+        Exception: В случае ошибки при добавлении платежа
+    """
+    conn = None
+    try:
+        conn = await asyncpg.connect(DATABASE_URL)
+        logger.info(f"Установлено подключение к базе данных для добавления платежа пользователя {tg_id}")
+
+        await conn.execute(
+            """
+            INSERT INTO payments (tg_id, amount, payment_system, status)
+            VALUES ($1, $2, $3, 'success')
+            """,
+            tg_id,
+            amount,
+            payment_system,
+        )
+        logger.info(f"Успешно добавлен платеж для пользователя {tg_id} на сумму {amount}")
+    except Exception as e:
+        logger.error(f"Ошибка при добавлении платежа для пользователя {tg_id}: {e}")
+        raise
+    finally:
+        if conn:
+            await conn.close()
+            logger.info("Закрытие подключения к базе данных после добавления платежа")
+
+
+async def add_notification(tg_id: int, notification_type: str, session: Any):
+    """
+    Добавляет запись о notification в базу данных.
+
+    Args:
+        tg_id (int): Идентификатор пользователя в Telegram
+        notification_type (str): Тип уведомления
+        session (Any): Сессия базы данных для выполнения запроса
+
+    Raises:
+        Exception: В случае ошибки при добавлении notification
+    """
+    try:
+        await session.execute(
+            """
+            INSERT INTO notifications (tg_id, notification_type)
+            VALUES ($1, $2)
+            ON CONFLICT (tg_id, notification_type) 
+            DO UPDATE SET last_notification_time = NOW()
+            """,
+            tg_id,
+            notification_type,
+        )
+        logger.info(f"Успешно добавлено уведомление типа {notification_type} для пользователя {tg_id}")
+    except Exception as e:
+        logger.error(f"Ошибка при добавлении notification для пользователя {tg_id}: {e}")
+        raise
+
+
+async def check_notification_time(tg_id: int, notification_type: str, hours: int = 12, session: Any = None) -> bool:
+    """
+    Проверяет, прошло ли указанное количество часов с момента последнего уведомления.
+
+    Args:
+        tg_id (int): Идентификатор пользователя в Telegram
+        notification_type (str): Тип уведомления
+        hours (int, optional): Количество часов для проверки. По умолчанию 12.
+        session (Any): Сессия базы данных для выполнения запроса
+
+    Returns:
+        bool: True, если с момента последнего уведомления прошло больше указанного времени, иначе False
+
+    Raises:
+        Exception: В случае ошибки при проверке времени уведомления
+    """
+    conn = None
+    try:
+        conn = session if session is not None else await asyncpg.connect(DATABASE_URL)
+
+        result = await conn.fetchval(
+            """
+            SELECT 
+                CASE 
+                    WHEN MAX(last_notification_time) IS NULL THEN TRUE
+                    WHEN NOW() - MAX(last_notification_time) > ($1 * INTERVAL '1 hour') THEN TRUE
+                    ELSE FALSE 
+                END AS can_notify
+            FROM notifications 
+            WHERE tg_id = $2 AND notification_type = $3
+            """,
+            hours,
+            tg_id,
+            notification_type,
+        )
+
+        can_notify = result if result is not None else True
+
+        logger.info(
+            f"Проверка уведомления типа {notification_type} для пользователя {tg_id}: {'можно отправить' if can_notify else 'слишком рано'}"
+        )
+
+        return can_notify
+
+    except Exception as e:
+        logger.error(f"Ошибка при проверке времени уведомления для пользователя {tg_id}: {e}")
+        return False
+
+    finally:
+        if conn is not None and session is None:
+            await conn.close()
+
+
+async def get_servers(session: Any = None):
+    conn = None
+    try:
+        conn = session if session is not None else await asyncpg.connect(DATABASE_URL)
+
+        result = await conn.fetch(
+            """
+            SELECT cluster_name, server_name, api_url, subscription_url, inbound_id 
+            FROM servers
+            """
+        )
+        servers = {}
+        for row in result:
+            cluster_name = row["cluster_name"]
+            if cluster_name not in servers:
+                servers[cluster_name] = []
+
+            servers[cluster_name].append(
+                {
+                    "server_name": row["server_name"],
+                    "api_url": row["api_url"],
+                    "subscription_url": row["subscription_url"],
+                    "inbound_id": row["inbound_id"],
+                }
+            )
+
+        return servers
+
+    finally:
+        if conn is not None and session is None:
+            await conn.close()
+
+
+async def delete_user_data(session: Any, tg_id: int):
+    try:
+        await session.execute("DELETE FROM gifts WHERE sender_tg_id = $1 OR recipient_tg_id = $1", tg_id)
+    except Exception as e:
+        logger.warning(f"У Вас версия без подарков для {tg_id}: {e}")
+    await session.execute("DELETE FROM payments WHERE tg_id = $1", tg_id)
+    await session.execute("DELETE FROM users WHERE tg_id = $1", tg_id)
+    await session.execute("DELETE FROM connections WHERE tg_id = $1", tg_id)
+    await delete_key(tg_id, session)
+    await session.execute("DELETE FROM referrals WHERE referrer_tg_id = $1", tg_id)
+
+
+async def store_gift_link(
+    gift_id: str,
+    sender_tg_id: int,
+    selected_months: int,
+    expiry_time: datetime,
+    gift_link: str,
+    session: Any = None,
+):
+    """
+    Добавляет информацию о подарке в базу данных.
+
+    Args:
+        gift_id (str): Уникальный идентификатор подарка
+        sender_tg_id (int): Идентификатор пользователя, который отправил подарок
+        selected_months (int): Количество месяцев подписки
+        expiry_time (datetime): Время окончания подписки
+        gift_link (str): Ссылка для активации подарка
+        session (Any): Сессия базы данных для выполнения запроса
+
+    Returns:
+        bool: True, если информация о подарке успешно добавлена, иначе False
+
+    Raises:
+        Exception: В случае ошибки при сохранении информации о подарке
+    """
+    conn = None
+    try:
+        conn = session if session is not None else await asyncpg.connect(DATABASE_URL)
+
+        result = await conn.execute(
+            """
+            INSERT INTO gifts (gift_id, sender_tg_id, recipient_tg_id, selected_months, expiry_time, gift_link, created_at, is_used)
+            VALUES ($1, $2, NULL, $3, $4, $5, $6, FALSE)
+            """,
+            gift_id,
+            sender_tg_id,
+            selected_months,
+            expiry_time,
+            gift_link,
+            datetime.utcnow(),
+        )
+
+        if result:
+            logger.info(f"Подарок с ID {gift_id} успешно добавлен в базу данных.")
+            return True
+        else:
+            logger.error(f"Не удалось добавить подарок с ID {gift_id} в базу данных.")
+            return False
+    except Exception as e:
+        logger.error(f"Ошибка при сохранении подарка с ID {gift_id} в базе данных: {e}")
+        return False
+
+    finally:
+        if conn is not None and session is None:
+            await conn.close()
+
+
+async def get_key_details(email, session):
+    record = await session.fetchrow(
+        """
+        SELECT k.key, k.email, k.expiry_time, k.server_id,k, k.client_id, k.created_at, c.tg_id, c.balance
+        FROM keys k
+        JOIN connections c ON k.tg_id = c.tg_id
+        WHERE k.email = $1
+        """,
+        email,
+    )
+
+    if not record:
+        return None
+
+    cluster_name = record["server_id"]
+
+    moscow_tz = pytz.timezone("Europe/Moscow")
+    expiry_date = datetime.fromtimestamp(record["expiry_time"] / 1000, tz=moscow_tz)
+    current_date = datetime.now(moscow_tz)
+    time_left = expiry_date - current_date
+
+    if time_left.total_seconds() <= 0:
+        days_left_message = "<b>Ключ истек.</b>"
+    elif time_left.days > 0:
+        days_left_message = f"Осталось дней: <b>{time_left.days}</b>"
+    else:
+        hours_left = time_left.seconds // 3600
+        days_left_message = f"Осталось часов: <b>{hours_left}</b>"
+
+    return {
+        "key": record["key"],
+        "created_at": record["created_at"],
+        "expiry_time": record["expiry_time"],
+        "client_id": record["client_id"],
+        "expiry_date": expiry_date.strftime("%d %B %Y года %H:%M"),
+        "days_left_message": days_left_message,
+        "server_name": cluster_name,
+        "balance": record["balance"],
+        "tg_id": record["tg_id"],
+        "email": record["email"],
+    }
+
+
+async def delete_key(identifier, session):
+    """
+    Удаляет ключ из базы данных по client_id или tg_id
+
+    Args:
+        identifier (str): client_id или tg_id для удаления
+        session: Сессия базы данных
+
+    Raises:
+        Exception: В случае ошибки при удалении ключа
+    """
+    try:
+        # Проверяем, является ли идентификатор числом (tg_id) или строкой (client_id)
+        if identifier.isdigit():
+            query = "DELETE FROM keys WHERE tg_id = $1"
+        else:
+            query = "DELETE FROM keys WHERE client_id = $1"
+
+        await session.execute(query, identifier)
+        logger.info(f"Ключ с идентификатором {identifier} успешно удалён")
+    except Exception as e:
+        logger.error(f"Ошибка при удалении ключа с идентификатором {identifier} из базы данных: {e}")
+
+
+async def create_server(
+    cluster_name: str, server_name: str, api_url: str, subscription_url: str, inbound_id: int, session: Any
+):
+    """
+    Добавляет новый сервер в базу данных.
+
+    Args:
+        cluster_name (str): Название кластера
+        server_name (str): Название сервера
+        api_url (str): URL API сервера
+        subscription_url (str): URL подписки
+        inbound_id (int): ID входящего подключения
+        session (Any): Сессия базы данных
+
+    Raises:
+        Exception: В случае ошибки при добавлении сервера
+    """
+    try:
+        await session.execute(
+            """
+            INSERT INTO servers (cluster_name, server_name, api_url, subscription_url, inbound_id)
+            VALUES ($1, $2, $3, $4, $5)
+            """,
+            cluster_name,
+            server_name,
+            api_url,
+            subscription_url,
+            inbound_id,
+        )
+        logger.info(f"Сервер {server_name} успешно добавлен в кластер {cluster_name}")
+    except Exception as e:
+        logger.error(f"Ошибка при добавлении сервера {server_name} в кластер {cluster_name}: {e}")
+        raise
+
+
+async def delete_server(server_name: str, session: Any):
+    """
+    Удаляет сервер из базы данных по его названию.
+
+    Args:
+        server_name (str): Название сервера для удаления
+        session (Any): Сессия базы данных
+
+    Raises:
+        Exception: В случае ошибки при удалении сервера
+    """
+    try:
+        await session.execute(
+            """
+            DELETE FROM servers WHERE server_name = $1
+            """,
+            server_name,
+        )
+        logger.info(f"Сервер {server_name} успешно удалён из базы данных")
+    except Exception as e:
+        logger.error(f"Ошибка при удалении сервера {server_name} из базы данных: {e}")
+        raise
+
+
+async def create_coupon_usage(coupon_id: int, user_id: int, session: Any):
+    """
+    Создаёт запись об использовании купона в базе данных.
+
+    Args:
+        coupon_id (int): ID купона
+        user_id (int): ID пользователя
+        session (Any): Сессия базы данных
+
+    Raises:
+        Exception: В случае ошибки при создании записи
+    """
+    try:
+        await session.execute(
+            """
+            INSERT INTO coupon_usages (coupon_id, user_id, used_at)
+            VALUES ($1, $2, $3)
+            """,
+            coupon_id,
+            user_id,
+            datetime.utcnow(),
+        )
+        logger.info(f"Создана запись об использовании купона {coupon_id} пользователем {user_id}")
+    except Exception as e:
+        logger.error(f"Ошибка при создании записи об использовании купона {coupon_id} пользователем {user_id}: {e}")
+        raise
+
+
+async def check_coupon_usage(coupon_id: int, user_id: int, session: Any) -> bool:
+    """
+    Проверяет, использовал ли пользователь данный купон.
+
+    Args:
+        coupon_id (int): ID купона для проверки
+        user_id (int): ID пользователя для проверки
+        session (Any): Сессия базы данных
+
+    Returns:
+        bool: True если купон уже использован, False если нет
+
+    Raises:
+        Exception: В случае ошибки при выполнении запроса
+    """
+    try:
+        result = await session.fetchrow(
+            """
+            SELECT 1 FROM coupon_usages WHERE coupon_id = $1 AND user_id = $2
+            """,
+            coupon_id,
+            user_id,
+        )
+        return result is not None
+    except Exception as e:
+        logger.error(f"Ошибка при проверке использования купона {coupon_id} пользователем {user_id}: {e}")
+        raise
+
+
+async def update_coupon_usage_count(coupon_id: int, session: Any):
+    """
+    Обновляет счетчик использования купона и его статус.
+
+    Args:
+        coupon_id (int): ID купона для обновления
+        session (Any): Сессия базы данных
+
+    Raises:
+        Exception: В случае ошибки при обновлении данных купона
+    """
+    try:
+        await session.execute(
+            """
+            UPDATE coupons
+            SET usage_count = usage_count + 1,
+                is_used = CASE WHEN usage_count + 1 >= usage_limit AND usage_limit > 0 THEN TRUE ELSE FALSE END
+            WHERE id = $1
+            """,
+            coupon_id,
+        )
+        logger.info(f"Успешно обновлен счетчик использования купона {coupon_id}")
+    except Exception as e:
+        logger.error(f"Ошибка при обновлении счетчика использования купона {coupon_id}: {e}")
+        raise
+
+
+async def get_last_payments(tg_id: int, session: Any):
+    """
+    Получает последние 3 платежа пользователя.
+
+    Args:
+        tg_id (int): Telegram ID пользователя
+        session (Any): Сессия базы данных
+
+    Returns:
+        list: Список последних платежей пользователя
+
+    Raises:
+        Exception: В случае ошибки при выполнении запроса
+    """
+    try:
+        records = await session.fetch(
+            """
+            SELECT amount, payment_system, status, created_at
+            FROM payments 
+            WHERE tg_id = $1
+            ORDER BY created_at DESC
+            LIMIT 3
+            """,
+            tg_id,
+        )
+        logger.info(f"Успешно получены последние платежи для пользователя {tg_id}")
+        return records
+    except Exception as e:
+        logger.error(f"Ошибка при получении последних платежей для пользователя {tg_id}: {e}")
+        raise